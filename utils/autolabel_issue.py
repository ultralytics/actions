# Ultralytics YOLO 🚀, AGPL-3.0 License https://ultralytics.com/license

import json
import os
import time
from typing import Dict, List, Tuple

import requests

# Environment variables
REPO_NAME = os.getenv("GITHUB_REPOSITORY")
GITHUB_TOKEN = os.getenv("GITHUB_TOKEN")
GITHUB_EVENT_NAME = os.getenv("GITHUB_EVENT_NAME")
GITHUB_EVENT_PATH = os.getenv("GITHUB_EVENT_PATH")
GITHUB_API_URL = "https://api.github.com"
GITHUB_HEADERS = {"Authorization": f"token {GITHUB_TOKEN}", "Accept": "application/vnd.github.v3+json"}
BLOCK_USER = os.getenv("BLOCK_USER", "false").lower() == "true"

# OpenAI settings
OPENAI_MODEL = os.getenv("OPENAI_MODEL", "gpt-4o-2024-05-13")  # update as required
OPENAI_API_KEY = os.getenv("OPENAI_API_KEY")
AZURE_API_KEY = os.getenv("OPENAI_AZURE_API_KEY")
AZURE_ENDPOINT = os.getenv("OPENAI_AZURE_ENDPOINT")
AZURE_API_VERSION = os.getenv("OPENAI_AZURE_API_VERSION", "2024-05-01-preview")  # update as required


def openai_client():
    """Returns OpenAI client instance."""
    from openai import AzureOpenAI, OpenAI

    return (
        AzureOpenAI(api_key=AZURE_API_KEY, api_version=AZURE_API_VERSION, azure_endpoint=AZURE_ENDPOINT)
        if AZURE_API_KEY and AZURE_ENDPOINT
        else OpenAI(api_key=OPENAI_API_KEY)
    )


def get_completion(messages: list, use_python_client: bool = False) -> str:
    """Get completion from OpenAI or Azure OpenAI."""
    if use_python_client:
        response = openai_client().chat.completions.create(model=OPENAI_MODEL, messages=messages)
        return response.choices[0].message.content.strip()

    # If not Python client then use REST API
    if AZURE_API_KEY and AZURE_ENDPOINT:
        url = f"{AZURE_ENDPOINT}/openai/deployments/{OPENAI_MODEL}/chat/completions?api-version={AZURE_API_VERSION}"
        headers = {"api-key": AZURE_API_KEY, "Content-Type": "application/json"}
        data = {"messages": messages}
    else:
        url = "https://api.openai.com/v1/chat/completions"
        headers = {"Authorization": f"Bearer {OPENAI_API_KEY}", "Content-Type": "application/json"}
        data = {"model": OPENAI_MODEL, "messages": messages}

    response = requests.post(url, headers=headers, json=data)
    response.raise_for_status()
    return response.json()["choices"][0]["message"]["content"].strip()


def get_github_data(endpoint: str) -> dict:
    """Generic function to fetch data from GitHub API."""
    response = requests.get(f"{GITHUB_API_URL}/repos/{REPO_NAME}/{endpoint}", headers=GITHUB_HEADERS)
    response.raise_for_status()
    return response.json()


def get_event_content() -> Tuple[int, str, str, str]:
    """Extracts the number, title, body, and username from the issue or pull request."""
    with open(GITHUB_EVENT_PATH, "r") as f:
        event_data = json.load(f)

    if GITHUB_EVENT_NAME == "issues":
        item = event_data["issue"]
        return item["number"], item["title"], item.get("body", ""), item["user"]["login"]
    elif GITHUB_EVENT_NAME in ["pull_request", "pull_request_target"]:
        pr_number = event_data["pull_request"]["number"]

        # Check if this is a newly opened PR
        if event_data["action"] == "opened":
            print("New PR detected. Waiting 20s before fetching PR data...")
            time.sleep(20)

        # Fetch the latest PR data
        latest_pr_data = get_github_data(f"pulls/{pr_number}")
        return pr_number, latest_pr_data["title"], latest_pr_data.get("body", ""), latest_pr_data["user"]["login"]
    else:
        raise ValueError(f"Unsupported event type: {GITHUB_EVENT_NAME}")


def update_issue_pr_content(number: int):
    """Updates the title and body of the issue or pull request."""
    new_title = "Content Under Review"
    new_body = """This post has been flagged for review by [Ultralytics Actions](https://ultralytics.com/actions) due to possible spam, abuse, or off-topic content. For more information please see our:

- [Code of Conduct](https://docs.ultralytics.com/help/code_of_conduct)
- [Security Policy](https://docs.ultralytics.com/help/security)

For questions or bug reports related to this action please visit https://github.com/ultralytics/actions.

Thank you 🙏
"""
    url = f"{GITHUB_API_URL}/repos/{REPO_NAME}/issues/{number}"
    data = {"title": new_title, "body": new_body}
    response = requests.patch(url, json=data, headers=GITHUB_HEADERS)
    if response.status_code == 200:
        print(f"Successfully updated issue/PR #{number} title and body.")
    else:
        print(f"Failed to update issue/PR. Status code: {response.status_code}")


def close_issue_pr(number: int):
    """Closes the issue or pull request."""
    url = f"{GITHUB_API_URL}/repos/{REPO_NAME}/issues/{number}"
    data = {"state": "closed"}
    response = requests.patch(url, json=data, headers=GITHUB_HEADERS)
    if response.status_code == 200:
        print(f"Successfully closed issue/PR #{number}.")
    else:
        print(f"Failed to close issue/PR. Status code: {response.status_code}")


def lock_issue_pr(number: int):
    """Locks the issue or pull request."""
    url = f"{GITHUB_API_URL}/repos/{REPO_NAME}/issues/{number}/lock"
    data = {"lock_reason": "off-topic"}
    response = requests.put(url, json=data, headers=GITHUB_HEADERS)
    if response.status_code == 204:
        print(f"Successfully locked issue/PR #{number}.")
    else:
        print(f"Failed to lock issue/PR. Status code: {response.status_code}")


def block_user(username: str):
    """Blocks a user from the organization."""
    url = f"{GITHUB_API_URL}/orgs/{REPO_NAME.split('/')[0]}/blocks/{username}"
    response = requests.put(url, headers=GITHUB_HEADERS)
    if response.status_code == 204:
        print(f"Successfully blocked user: {username}.")
    else:
        print(f"Failed to block user. Status code: {response.status_code}")


def get_relevant_labels(title: str, body: str, available_labels: Dict, current_labels: List) -> List[str]:
    """Uses OpenAI to determine the most relevant labels."""

    # Remove mutually exclusive labels like both 'bug' and 'question' or inappropriate labels like 'help wanted'
    for label in ["help wanted", "TODO"]:  # normal case
        available_labels.pop(label, None)  # remove as should only be manually added
    if "bug" in current_labels:
        available_labels.pop("question", None)
    elif "question" in current_labels:
        available_labels.pop("bug", None)

    # Add "Alert" to available labels if not present
    if "Alert" not in available_labels:
        available_labels["Alert"] = (
            "Potential spam, abuse, or illegal activity including advertising, unsolicited promotions, malware, phishing, crypto offers, pirated software or media, free movie downloads, cracks, keygens or any other content that violates terms of service or legal standards."
        )

    labels = "\n".join(f"- {name}: {description}" for name, description in available_labels.items())

    prompt = f"""Select the top 1-3 most relevant labels for the following GitHub issue or pull request.

INSTRUCTIONS:
1. Review the issue/PR title and description.
2. Consider the available labels and their descriptions.
3. Choose 1-3 labels that best match the issue/PR content.
4. Only use the "Alert" label when you have high confidence that this is an inappropriate issue.
5. Respond ONLY with the chosen label names (no descriptions), separated by commas.
6. If no labels are relevant, respond with 'None'.

AVAILABLE LABELS:
{labels}

ISSUE/PR TITLE:
{title}

ISSUE/PR DESCRIPTION:
{body[:8000]}

YOUR RESPONSE (label names only):
"""
<<<<<<< HEAD

    client = get_openai_client()
    response = client.chat.completions.create(
        model=OPENAI_MODEL,
        messages=[
            {"role": "system", "content": "You are a helpful assistant that labels GitHub issues and pull requests."},
            {"role": "user", "content": prompt},
        ],
    )

    suggested_labels = response.choices[0].message.content.strip()
=======
    print(prompt)  # for short-term debugging
    messages = [
        {"role": "system", "content": "You are a helpful assistant that labels GitHub issues and pull requests."},
        {"role": "user", "content": prompt},
    ]
    suggested_labels = get_completion(messages)
>>>>>>> 4c8b4e6a
    if "none" in suggested_labels.lower():
        return []

    available_labels_lower = {name.lower(): name for name in available_labels}
    return [
        available_labels_lower[label.lower().strip()]
        for label in suggested_labels.split(",")
        if label.lower().strip() in available_labels_lower
    ]


def apply_labels(number: int, labels: List[str]):
    """Applies the given labels to the issue or pull request."""
    if "Alert" in labels:
        create_alert_label()
    url = f"{GITHUB_API_URL}/repos/{REPO_NAME}/issues/{number}/labels"
    response = requests.post(url, json={"labels": labels}, headers=GITHUB_HEADERS | {"Author": "UltralyticsAssistant"})
    if response.status_code == 200:
        print(f"Successfully applied labels: {', '.join(labels)}")
    else:
        print(f"Failed to apply labels. Status code: {response.status_code}")


def create_alert_label():
    """Creates the 'Alert' label in the repository if it doesn't exist."""
    alert_label = {
        "name": "Alert",
        "color": "FF0000",  # bright red
        "description": "Potential spam, abuse, or off-topic.",
    }
    response = requests.post(f"{GITHUB_API_URL}/repos/{REPO_NAME}/labels", json=alert_label, headers=GITHUB_HEADERS)
    if response.status_code == 201:
        print("Successfully created 'Alert' label.")
    elif response.status_code == 422:  # Label already exists
        print("'Alert' label already exists.")
    else:
        print(f"Failed to create 'Alert' label. Status code: {response.status_code}")


def is_org_member(username: str) -> bool:
    """Checks if a user is a member of the organization."""
    org_name = REPO_NAME.split("/")[0]
    url = f"{GITHUB_API_URL}/orgs/{org_name}/members/{username}"
    response = requests.get(url, headers=GITHUB_HEADERS)
    return response.status_code == 204  # 204 means the user is a member


def main():
    """Runs autolabel action."""
    number, title, body, username = get_event_content()
    available_labels = {label["name"]: label.get("description", "") for label in get_github_data("labels")}
    current_labels = [label["name"].lower() for label in get_github_data(f"issues/{number}/labels")]
    relevant_labels = get_relevant_labels(title, body, available_labels, current_labels)

    if relevant_labels:
        apply_labels(number, relevant_labels)
        if "Alert" in relevant_labels and not is_org_member(username):
            update_issue_pr_content(number)
            close_issue_pr(number)
            lock_issue_pr(number)
            if BLOCK_USER:
                block_user(username=get_github_data(f"issues/{number}")["user"]["login"])
    else:
        print("No relevant labels found or applied.")


if __name__ == "__main__":
    main()<|MERGE_RESOLUTION|>--- conflicted
+++ resolved
@@ -179,26 +179,12 @@
 
 YOUR RESPONSE (label names only):
 """
-<<<<<<< HEAD
-
-    client = get_openai_client()
-    response = client.chat.completions.create(
-        model=OPENAI_MODEL,
-        messages=[
-            {"role": "system", "content": "You are a helpful assistant that labels GitHub issues and pull requests."},
-            {"role": "user", "content": prompt},
-        ],
-    )
-
-    suggested_labels = response.choices[0].message.content.strip()
-=======
     print(prompt)  # for short-term debugging
     messages = [
         {"role": "system", "content": "You are a helpful assistant that labels GitHub issues and pull requests."},
         {"role": "user", "content": prompt},
     ]
     suggested_labels = get_completion(messages)
->>>>>>> 4c8b4e6a
     if "none" in suggested_labels.lower():
         return []
 
