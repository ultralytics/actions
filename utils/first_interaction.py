# Ultralytics YOLO 🚀, AGPL-3.0 License https://ultralytics.com/license

import json
import os
import re
from typing import Dict, List, Tuple

import requests

# Environment variables
REPO_NAME = os.getenv("GITHUB_REPOSITORY")
GITHUB_TOKEN = os.getenv("GITHUB_TOKEN")
GITHUB_EVENT_NAME = os.getenv("GITHUB_EVENT_NAME")
GITHUB_EVENT_PATH = os.getenv("GITHUB_EVENT_PATH")
GITHUB_API_URL = "https://api.github.com"
GITHUB_HEADERS = {"Authorization": f"token {GITHUB_TOKEN}", "Accept": "application/vnd.github.v3+json"}
BLOCK_USER = os.getenv("BLOCK_USER", "false").lower() == "true"

# OpenAI settings
OPENAI_MODEL = os.getenv("OPENAI_MODEL", "gpt-4o")  # update as required
OPENAI_API_KEY = os.getenv("OPENAI_API_KEY")
AZURE_API_KEY = os.getenv("OPENAI_AZURE_API_KEY")
AZURE_ENDPOINT = os.getenv("OPENAI_AZURE_ENDPOINT")
AZURE_API_VERSION = os.getenv("OPENAI_AZURE_API_VERSION", "2024-05-01-preview")  # update as required

<<<<<<< HEAD
DEFAULT_ISSUE_INSTRUCTIONS = """
Thank you for submitting an issue! To help us address your concern efficiently, please ensure you've provided the following information:

1. For bug reports:
   - A clear and concise description of the bug
   - A minimum reproducible example (MRE)[https://docs.ultralytics.com/help/minimum_reproducible_example/] that demonstrates the issue
   - Your environment details (OS, Python version, package versions)
   - Expected behavior vs. actual behavior
   - Any error messages or logs related to the issue

2. For feature requests:
   - A clear and concise description of the proposed feature
   - The problem this feature would solve
   - Any alternative solutions you've considered

3. For questions:
   - Provide as much context as possible about your question
   - Include any research you've already done on the topic
   - Specify which parts of the [documentation](https://docs.ultralytics.com/), if any, you've already consulted

Please make sure you've searched existing issues to avoid duplicates. If you need to add any additional information, please comment on this issue.

Thank you for your contribution to improving our project!
"""

DEFAULT_PR_INSTRUCTIONS = f"""
👋 Hello @{{ username }}, thank you for submitting an Ultralytics 🚀 PR! To ensure a seamless integration of your work, please review the following checklist:

- ✅ **Define a Purpose**: Clearly explain the purpose of your fix or feature in your PR description, and link to any [relevant issues](https://github.com/{REPO_NAME}/issues). Ensure your commit messages are clear, concise, and adhere to the project's conventions.
- ✅ **Stay Up-to-Date**: Confirm your PR is synchronized with the `{REPO_NAME}` `main` branch. If it's behind, update it by clicking the 'Update branch' button or by running `git pull` and `git merge main` locally.
- ✅ **Ensure CI Checks Pass**: Verify all Ultralytics [Continuous Integration (CI)](https://docs.ultralytics.com/help/CI/) checks are passing. If any checks fail, please address the issues.
- ✅ **Update Documentation**: Update the relevant [documentation](https://docs.ultralytics.com) for any new or modified features.
- ✅ **Add Tests**: If applicable, include or update tests to cover your changes, and confirm that all tests are passing.
- ✅ **Sign the CLA**: Please ensure you have signed our [Contributor License Agreement](https://docs.ultralytics.com/help/CLA/) if this is your first Ultralytics PR by writing "I have read the CLA Document and I sign the CLA" in a new message.
- ✅ **Minimize Changes**: Limit your changes to the **minimum** necessary for your bug fix or feature addition. _"It is not daily increase but daily decrease, hack away the unessential. The closer to the source, the less wastage there is."_  — Bruce Lee

For more guidance, please refer to our [Contributing Guide](https://docs.ultralytics.com/help/contributing). Don’t hesitate to leave a comment if you have any questions. Thank you for contributing to Ultralytics! 🚀
"""

FIRST_INTERACTION_ISSUE_INSTRUCTIONS = os.getenv("FIRST_INTERACTION_ISSUE_INSTRUCTIONS", DEFAULT_ISSUE_INSTRUCTIONS)
FIRST_INTERACTION_PR_INSTRUCTIONS = os.getenv("FIRST_INTERACTION_PR_INSTRUCTIONS", DEFAULT_PR_INSTRUCTIONS)

=======
>>>>>>> 0f4f51df

def remove_html_comments(body: str) -> str:
    """Removes HTML comment blocks from the body text."""
    return re.sub(r"<!--.*?-->", "", body, flags=re.DOTALL).strip()


def get_completion(messages: list) -> str:
    """Get completion from OpenAI or Azure OpenAI."""
    if AZURE_API_KEY and AZURE_ENDPOINT:
        url = f"{AZURE_ENDPOINT}/openai/deployments/{OPENAI_MODEL}/chat/completions?api-version={AZURE_API_VERSION}"
        headers = {"api-key": AZURE_API_KEY, "Content-Type": "application/json"}
        data = {"messages": messages}
    else:
        assert OPENAI_API_KEY, "OpenAI API key is required."
        url = "https://api.openai.com/v1/chat/completions"
        headers = {"Authorization": f"Bearer {OPENAI_API_KEY}", "Content-Type": "application/json"}
        data = {"model": OPENAI_MODEL, "messages": messages}

    response = requests.post(url, headers=headers, json=data)
    response.raise_for_status()
    return response.json()["choices"][0]["message"]["content"].strip()


def get_pr_diff(pr_number):
    """Fetches the diff of a specific PR from a GitHub repository."""
    url = f"{GITHUB_API_URL}/repos/{REPO_NAME}/pulls/{pr_number}"
    headers = {"Authorization": f"token {GITHUB_TOKEN}", "Accept": "application/vnd.github.v3.diff"}
    response = requests.get(url, headers=headers)
    return response.text if response.status_code == 200 else ""


def get_github_data(endpoint: str) -> dict:
    """Generic function to fetch data from GitHub API."""
    response = requests.get(f"{GITHUB_API_URL}/repos/{REPO_NAME}/{endpoint}", headers=GITHUB_HEADERS)
    response.raise_for_status()
    return response.json()


def get_event_content() -> Tuple[int, str, str, str]:
    """Extracts the number, title, body, and username from the issue or pull request."""
    with open(GITHUB_EVENT_PATH) as f:
        event_data = json.load(f)

    if GITHUB_EVENT_NAME == "issues":
        item = event_data["issue"]
    elif GITHUB_EVENT_NAME in ["pull_request", "pull_request_target"]:
        pr_number = event_data["pull_request"]["number"]
        item = get_github_data(f"pulls/{pr_number}")
    else:
        raise ValueError(f"Unsupported event type: {GITHUB_EVENT_NAME}")

    body = remove_html_comments(item.get("body", ""))
    return item["number"], item["title"], body, item["user"]["login"]


def update_issue_pr_content(number: int):
    """Updates the title and body of the issue or pull request."""
    new_title = "Content Under Review"
    new_body = """This post has been flagged for review by [Ultralytics Actions](https://ultralytics.com/actions) due to possible spam, abuse, or off-topic content. For more information please see our:

- [Code of Conduct](https://docs.ultralytics.com/help/code_of_conduct)
- [Security Policy](https://docs.ultralytics.com/help/security)

For questions or bug reports related to this action please visit https://github.com/ultralytics/actions.

Thank you 🙏
"""
    url = f"{GITHUB_API_URL}/repos/{REPO_NAME}/issues/{number}"
    data = {"title": new_title, "body": new_body}
    response = requests.patch(url, json=data, headers=GITHUB_HEADERS)
    if response.status_code == 200:
        print(f"Successfully updated issue/PR #{number} title and body.")
    else:
        print(f"Failed to update issue/PR. Status code: {response.status_code}")


def close_issue_pr(number: int):
    """Closes the issue or pull request."""
    url = f"{GITHUB_API_URL}/repos/{REPO_NAME}/issues/{number}"
    data = {"state": "closed"}
    response = requests.patch(url, json=data, headers=GITHUB_HEADERS)
    if response.status_code == 200:
        print(f"Successfully closed issue/PR #{number}.")
    else:
        print(f"Failed to close issue/PR. Status code: {response.status_code}")


def lock_issue_pr(number: int):
    """Locks the issue or pull request."""
    url = f"{GITHUB_API_URL}/repos/{REPO_NAME}/issues/{number}/lock"
    data = {"lock_reason": "off-topic"}
    response = requests.put(url, json=data, headers=GITHUB_HEADERS)
    if response.status_code == 204:
        print(f"Successfully locked issue/PR #{number}.")
    else:
        print(f"Failed to lock issue/PR. Status code: {response.status_code}")


def block_user(username: str):
    """Blocks a user from the organization."""
    url = f"{GITHUB_API_URL}/orgs/{REPO_NAME.split('/')[0]}/blocks/{username}"
    response = requests.put(url, headers=GITHUB_HEADERS)
    if response.status_code == 204:
        print(f"Successfully blocked user: {username}.")
    else:
        print(f"Failed to block user. Status code: {response.status_code}")


<<<<<<< HEAD
def get_relevant_labels(
    issue_type: str, title: str, body: str, available_labels: Dict, current_labels: List
) -> List[str]:
=======
def get_relevant_labels(issue_type: str, title: str, body: str, available_labels: Dict, current_labels: List) -> List[
    str]:
>>>>>>> 0f4f51df
    """Uses OpenAI to determine the most relevant labels."""
    # Remove mutually exclusive labels like both 'bug' and 'question' or inappropriate labels like 'help wanted'
    for label in ["help wanted", "TODO"]:  # normal case
        available_labels.pop(label, None)  # remove as should only be manually added
    if "bug" in current_labels:
        available_labels.pop("question", None)
    elif "question" in current_labels:
        available_labels.pop("bug", None)

    # Add "Alert" to available labels if not present
    if "Alert" not in available_labels:
        available_labels["Alert"] = (
            "Potential spam, abuse, or illegal activity including advertising, unsolicited promotions, malware, phishing, crypto offers, pirated software or media, free movie downloads, cracks, keygens or any other content that violates terms of service or legal standards."
        )

    labels = "\n".join(f"- {name}: {description}" for name, description in available_labels.items())

    prompt = f"""Select the top 1-3 most relevant labels for the following GitHub {issue_type}.

INSTRUCTIONS:
1. Review the {issue_type} title and description.
2. Consider the available labels and their descriptions.
3. Choose 1-3 labels that best match the {issue_type} content.
4. Only use the "Alert" label when you have high confidence that this is an inappropriate {issue_type}.
5. Respond ONLY with the chosen label names (no descriptions), separated by commas.
6. If no labels are relevant, respond with 'None'.

AVAILABLE LABELS:
{labels}

{issue_type.upper()} TITLE:
{title}

{issue_type.upper()} DESCRIPTION:
{body[:16000]}

YOUR RESPONSE (label names only):
"""
    print(prompt)  # for short-term debugging
    messages = [
        {"role": "system", "content": "You are a helpful assistant that labels GitHub issues and pull requests."},
        {"role": "user", "content": prompt},
    ]
    suggested_labels = get_completion(messages)
    if "none" in suggested_labels.lower():
        return []

    available_labels_lower = {name.lower(): name for name in available_labels}
    return [
        available_labels_lower[label.lower().strip()]
        for label in suggested_labels.split(",")
        if label.lower().strip() in available_labels_lower
    ]


def apply_labels(number: int, labels: List[str]):
    """Applies the given labels to the issue or pull request."""
    if "Alert" in labels:
        create_alert_label()
    url = f"{GITHUB_API_URL}/repos/{REPO_NAME}/issues/{number}/labels"
    response = requests.post(url, json={"labels": labels}, headers=GITHUB_HEADERS | {"Author": "UltralyticsAssistant"})
    if response.status_code == 200:
        print(f"Successfully applied labels: {', '.join(labels)}")
    else:
        print(f"Failed to apply labels. Status code: {response.status_code}")


def create_alert_label():
    """Creates the 'Alert' label in the repository if it doesn't exist."""
    alert_label = {
        "name": "Alert",
        "color": "FF0000",  # bright red
        "description": "Potential spam, abuse, or off-topic.",
    }
    response = requests.post(f"{GITHUB_API_URL}/repos/{REPO_NAME}/labels", json=alert_label, headers=GITHUB_HEADERS)
    if response.status_code == 201:
        print("Successfully created 'Alert' label.")
    elif response.status_code == 422:  # Label already exists
        print("'Alert' label already exists.")
    else:
        print(f"Failed to create 'Alert' label. Status code: {response.status_code}")


def is_org_member(username: str) -> bool:
    """Checks if a user is a member of the organization."""
    org_name = REPO_NAME.split("/")[0]
    url = f"{GITHUB_API_URL}/orgs/{org_name}/members/{username}"
    response = requests.get(url, headers=GITHUB_HEADERS)
    return response.status_code == 204  # 204 means the user is a member


def add_comment(number: int, comment: str):
    """Adds a comment to the issue or pull request."""
    url = f"{GITHUB_API_URL}/repos/{REPO_NAME}/issues/{number}/comments"
    data = {"body": comment}
    response = requests.post(url, json=data, headers=GITHUB_HEADERS)
    if response.status_code == 201:
        print(f"Successfully added comment to {GITHUB_EVENT_NAME} #{number}.")
    else:
        print(f"Failed to add comment. Status code: {response.status_code}")


def get_first_interaction_response(issue_type: str, title: str, body: str, username: str, number: int) -> str:
    """Generates a custom response using LLM based on the issue/PR content and instructions."""
    issue_response = f"""
👋 Hello @{username}, thank you for submitting an Ultralytics 🚀 Issue. To help us address your concern efficiently, please ensure you've provided the following information:

1. For bug reports:
   - A clear and concise description of the bug
   - A minimum reproducible example (MRE)[https://docs.ultralytics.com/help/minimum_reproducible_example/] that demonstrates the issue
   - Your environment details (OS, Python version, package versions)
   - Expected behavior vs. actual behavior
   - Any error messages or logs related to the issue

2. For feature requests:
   - A clear and concise description of the proposed feature
   - The problem this feature would solve
   - Any alternative solutions you've considered

3. For questions:
   - Provide as much context as possible about your question
   - Include any research you've already done on the topic
   - Specify which parts of the [documentation](https://docs.ultralytics.com), if any, you've already consulted

Please make sure you've searched existing issues to avoid duplicates. If you need to add any additional information, please comment on this issue.

Thank you for your contribution to improving our project!
"""

    pr_response = f"""
👋 Hello @{username}, thank you for submitting an Ultralytics 🚀 PR! To ensure a seamless integration of your work, please review the following checklist:

- ✅ **Define a Purpose**: Clearly explain the purpose of your fix or feature in your PR description, and link to any [relevant issues](https://github.com/{REPO_NAME}/issues). Ensure your commit messages are clear, concise, and adhere to the project's conventions.
- ✅ **Stay Up-to-Date**: Confirm your PR is synchronized with the `{REPO_NAME}` `main` branch. If it's behind, update it by clicking the 'Update branch' button or by running `git pull` and `git merge main` locally.
- ✅ **Ensure CI Checks Pass**: Verify all Ultralytics [Continuous Integration (CI)](https://docs.ultralytics.com/help/CI/) checks are passing. If any checks fail, please address the issues.
- ✅ **Update Documentation**: Update the relevant [documentation](https://docs.ultralytics.com) for any new or modified features.
- ✅ **Add Tests**: If applicable, include or update tests to cover your changes, and confirm that all tests are passing.
- ✅ **Sign the CLA**: Please ensure you have signed our [Contributor License Agreement](https://docs.ultralytics.com/help/CLA/) if this is your first Ultralytics PR by writing "I have read the CLA Document and I sign the CLA" in a new message.
- ✅ **Minimize Changes**: Limit your changes to the **minimum** necessary for your bug fix or feature addition. _"It is not daily increase but daily decrease, hack away the unessential. The closer to the source, the less wastage there is."_  — Bruce Lee

For more guidance, please refer to our [Contributing Guide](https://docs.ultralytics.com/help/contributing). Don’t hesitate to leave a comment if you have any questions. Thank you for contributing to Ultralytics! 🚀
"""

    example = os.getenv("FIRST_ISSUE_RESPONSE", issue_response) \
        if issue_type == "issue" \
        else os.getenv("FIRST_PR_RESPONSE", pr_response)

    org_name, repo_name = REPO_NAME.split("/")
    repo_url = f"https://github.com/{REPO_NAME}"
    diff = get_pr_diff(number)[:32000] if issue_type == "pull request" else ""

    prompt = f"""Generate a tailored response for a new GitHub {issue_type} based on the following context and content:

CONTEXT:
- Repository: {repo_name}
- Organization: {org_name}
- Repository URL: {repo_url}
- User: {username}

INSTRUCTIONS:
- Provide an optimal answer if a bug report or question
- Provide highly detailed best-practices guidelines for issue/PR submission
- INCLUDE ALL LINKS AND INSTRUCTIONS IN THE EXAMPLE BELOW, customized as appropriate
- Inform the user a human reviewer should respond soon with additional help
- Do not add a sign-off or valediction like "best regards" at the end of your response
- Only link to files or URLs in the example below, do not add external links
- Use emojis to enliven your response and code example and backlinks if they help

EXAMPLE:
{example}

{issue_type.upper()} TITLE:
{title}

{issue_type.upper()} DESCRIPTION:
{body[:16000]}

{"PULL REQUEST DIFF:" if issue_type == "pull request" else ""}
{diff if issue_type == "pull request" else ""}

YOUR RESPONSE:
"""
    print(f"\n\n{prompt}\n\n")  # for debug
    messages = [
        {
            "role": "system",
            "content": f"You are a helpful assistant responding to GitHub {issue_type}s for the {org_name} organization.",
        },
        {"role": "user", "content": prompt},
    ]
    return get_completion(messages)


def main():
    """Runs autolabel action and adds custom response for new issues/PRs."""
    number, title, body, username = get_event_content()
    issue_type = "issue" if GITHUB_EVENT_NAME == "issues" else "pull request"
    available_labels = {label["name"]: label.get("description", "") for label in get_github_data("labels")}
    current_labels = [label["name"].lower() for label in get_github_data(f"issues/{number}/labels")]
    relevant_labels = get_relevant_labels(issue_type, title, body, available_labels, current_labels)

    if relevant_labels:
        apply_labels(number, relevant_labels)
        if "Alert" in relevant_labels and not is_org_member(username):
            update_issue_pr_content(number)
            close_issue_pr(number)
            lock_issue_pr(number)
            if BLOCK_USER:
                block_user(username=get_github_data(f"issues/{number}")["user"]["login"])
    else:
        print("No relevant labels found or applied.")

    # Generate and add custom response for new issues/PRs
    with open(GITHUB_EVENT_PATH) as f:
        event_data = json.load(f)

    if event_data.get("action") == "opened":
        custom_response = get_first_interaction_response(issue_type, title, body, username, number)
        add_comment(number, custom_response)


if __name__ == "__main__":
    main()<|MERGE_RESOLUTION|>--- conflicted
+++ resolved
@@ -23,52 +23,6 @@
 AZURE_ENDPOINT = os.getenv("OPENAI_AZURE_ENDPOINT")
 AZURE_API_VERSION = os.getenv("OPENAI_AZURE_API_VERSION", "2024-05-01-preview")  # update as required
 
-<<<<<<< HEAD
-DEFAULT_ISSUE_INSTRUCTIONS = """
-Thank you for submitting an issue! To help us address your concern efficiently, please ensure you've provided the following information:
-
-1. For bug reports:
-   - A clear and concise description of the bug
-   - A minimum reproducible example (MRE)[https://docs.ultralytics.com/help/minimum_reproducible_example/] that demonstrates the issue
-   - Your environment details (OS, Python version, package versions)
-   - Expected behavior vs. actual behavior
-   - Any error messages or logs related to the issue
-
-2. For feature requests:
-   - A clear and concise description of the proposed feature
-   - The problem this feature would solve
-   - Any alternative solutions you've considered
-
-3. For questions:
-   - Provide as much context as possible about your question
-   - Include any research you've already done on the topic
-   - Specify which parts of the [documentation](https://docs.ultralytics.com/), if any, you've already consulted
-
-Please make sure you've searched existing issues to avoid duplicates. If you need to add any additional information, please comment on this issue.
-
-Thank you for your contribution to improving our project!
-"""
-
-DEFAULT_PR_INSTRUCTIONS = f"""
-👋 Hello @{{ username }}, thank you for submitting an Ultralytics 🚀 PR! To ensure a seamless integration of your work, please review the following checklist:
-
-- ✅ **Define a Purpose**: Clearly explain the purpose of your fix or feature in your PR description, and link to any [relevant issues](https://github.com/{REPO_NAME}/issues). Ensure your commit messages are clear, concise, and adhere to the project's conventions.
-- ✅ **Stay Up-to-Date**: Confirm your PR is synchronized with the `{REPO_NAME}` `main` branch. If it's behind, update it by clicking the 'Update branch' button or by running `git pull` and `git merge main` locally.
-- ✅ **Ensure CI Checks Pass**: Verify all Ultralytics [Continuous Integration (CI)](https://docs.ultralytics.com/help/CI/) checks are passing. If any checks fail, please address the issues.
-- ✅ **Update Documentation**: Update the relevant [documentation](https://docs.ultralytics.com) for any new or modified features.
-- ✅ **Add Tests**: If applicable, include or update tests to cover your changes, and confirm that all tests are passing.
-- ✅ **Sign the CLA**: Please ensure you have signed our [Contributor License Agreement](https://docs.ultralytics.com/help/CLA/) if this is your first Ultralytics PR by writing "I have read the CLA Document and I sign the CLA" in a new message.
-- ✅ **Minimize Changes**: Limit your changes to the **minimum** necessary for your bug fix or feature addition. _"It is not daily increase but daily decrease, hack away the unessential. The closer to the source, the less wastage there is."_  — Bruce Lee
-
-For more guidance, please refer to our [Contributing Guide](https://docs.ultralytics.com/help/contributing). Don’t hesitate to leave a comment if you have any questions. Thank you for contributing to Ultralytics! 🚀
-"""
-
-FIRST_INTERACTION_ISSUE_INSTRUCTIONS = os.getenv("FIRST_INTERACTION_ISSUE_INSTRUCTIONS", DEFAULT_ISSUE_INSTRUCTIONS)
-FIRST_INTERACTION_PR_INSTRUCTIONS = os.getenv("FIRST_INTERACTION_PR_INSTRUCTIONS", DEFAULT_PR_INSTRUCTIONS)
-
-=======
->>>>>>> 0f4f51df
-
 def remove_html_comments(body: str) -> str:
     """Removes HTML comment blocks from the body text."""
     return re.sub(r"<!--.*?-->", "", body, flags=re.DOTALL).strip()
@@ -176,14 +130,9 @@
         print(f"Failed to block user. Status code: {response.status_code}")
 
 
-<<<<<<< HEAD
 def get_relevant_labels(
     issue_type: str, title: str, body: str, available_labels: Dict, current_labels: List
 ) -> List[str]:
-=======
-def get_relevant_labels(issue_type: str, title: str, body: str, available_labels: Dict, current_labels: List) -> List[
-    str]:
->>>>>>> 0f4f51df
     """Uses OpenAI to determine the most relevant labels."""
     # Remove mutually exclusive labels like both 'bug' and 'question' or inappropriate labels like 'help wanted'
     for label in ["help wanted", "TODO"]:  # normal case
