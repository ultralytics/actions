# Ultralytics 🚀 AGPL-3.0 License - https://ultralytics.com/license

from __future__ import annotations

import json
import re
from pathlib import Path

from .utils import (
    ACTIONS_CREDIT,
    GITHUB_API_URL,
    MAX_PROMPT_CHARS,
    Action,
    get_response,
    remove_html_comments,
    sanitize_ai_text,
)

REVIEW_MARKER = "## 🔍 PR Review"
ERROR_MARKER = "⚠️ Review generation encountered an error"
EMOJI_MAP = {"CRITICAL": "❗", "HIGH": "⚠️", "MEDIUM": "💡", "LOW": "📝", "SUGGESTION": "💭"}
SKIP_PATTERN_STRINGS = [
    r"\.lock$",  # Lock files
    r"-lock\.(json|yaml|yml)$",
    r"\.min\.(js|css)$",  # Minified
    r"\.bundle\.(js|css)$",
    r"(^|/)dist/",  # Generated/vendored directories
    r"(^|/)build/",
    r"(^|/)vendor/",
    r"(^|/)node_modules/",
    r"\.pb\.py$",  # Proto generated
    r"_pb2\.py$",
    r"_pb2_grpc\.py$",
    r"^package-lock\.json$",  # Package locks
    r"^yarn\.lock$",
    r"^poetry\.lock$",
    r"^Pipfile\.lock$",
    r"\.(svg|png|jpe?g|gif)$",  # Images
]
SKIP_PATTERNS = tuple(re.compile(pattern) for pattern in SKIP_PATTERN_STRINGS)
MAX_CONTEXT_FILE_CHARS = 5000
MAX_REVIEW_COMMENTS = 8
SEVERITY_RANK = {"CRITICAL": 0, "HIGH": 1, "MEDIUM": 2, "LOW": 3, "SUGGESTION": 4, None: 5}


def should_skip_file(path: str) -> bool:
    """Return True if file path matches a generated/minified skip pattern."""
    normalized = Path(path).as_posix().lstrip("./")
    filename = normalized.rsplit("/", 1)[-1]
    return any(pattern.search(candidate) for pattern in SKIP_PATTERNS for candidate in (normalized, filename))


def parse_diff_files(diff_text: str) -> tuple[dict, str]:
    """Parse diff and return file mapping with line numbers AND augmented diff with explicit line numbers.

    Structure: files[file]["RIGHT"][line] -> str (added line text) files[file]["LEFT"][line] -> str (removed line text)
    files[file]["_HUNK"]["RIGHT"][line] -> int (hunk id) files[file]["_HUNK"]["LEFT"][line] -> int (hunk id)
    """
    files, current_file, new_line, old_line = {}, None, 0, 0
    augmented_lines, hunk_id = [], -1

    for line in diff_text.split("\n"):
        if line.startswith("diff --git"):
            match = re.search(r" b/(.+)$", line)
            current_file = match.group(1) if match else None
            new_line, old_line, hunk_id = 0, 0, -1
            if current_file:
                files[current_file] = {"RIGHT": {}, "LEFT": {}, "_HUNK": {"RIGHT": {}, "LEFT": {}}}
            augmented_lines.append(line)
        elif line.startswith("@@") and current_file:
            if match := re.search(r"@@ -(\d+)(?:,\d+)? \+(\d+)(?:,\d+)?", line):
                old_line, new_line = int(match.group(1)), int(match.group(2))
                hunk_id += 1
            augmented_lines.append(line)
        elif current_file and (new_line > 0 or old_line > 0):
            if line.startswith("+") and not line.startswith("+++"):
                files[current_file]["RIGHT"][new_line] = line[1:]
                files[current_file]["_HUNK"]["RIGHT"][new_line] = hunk_id
                augmented_lines.append(f"R{new_line:>5} {line}")  # Prefix with RIGHT line number
                new_line += 1
            elif line.startswith("-") and not line.startswith("---"):
                files[current_file]["LEFT"][old_line] = line[1:]
                files[current_file]["_HUNK"]["LEFT"][old_line] = hunk_id
                augmented_lines.append(f"L{old_line:>5} {line}")  # Prefix with LEFT line number
                old_line += 1
            elif not line.startswith("\\"):
                augmented_lines.append(f"       {line}")  # Context line, no number
                new_line += 1
                old_line += 1
            else:
                augmented_lines.append(line)
        else:
            augmented_lines.append(line)

    return files, "\n".join(augmented_lines)


def generate_pr_review(
    repository: str, diff_text: str, pr_title: str, pr_description: str, event: Action = None
) -> dict:
    """Generate comprehensive PR review with line-specific comments and overall assessment."""
    if not diff_text:
        return {"comments": [], "summary": "No changes detected in diff"}

    diff_files, augmented_diff = parse_diff_files(diff_text)
    if not diff_files:
        return {"comments": [], "summary": "No files with changes detected in diff"}

    # Filter out generated/vendored files
    filtered_files = {p: s for p, s in diff_files.items() if not should_skip_file(p)}
    skipped_files = [p for p in diff_files if p not in filtered_files]
    diff_files = filtered_files

    if not diff_files:
        return {
            "comments": [],
            "summary": f"All {len(skipped_files)} changed files are generated/vendored (skipped review)",
            "skipped_files": skipped_files,
        }

    file_list = list(diff_files.keys())
    diff_truncated = len(augmented_diff) > MAX_PROMPT_CHARS
    lines_changed = sum(len(sides["RIGHT"]) + len(sides["LEFT"]) for sides in diff_files.values())

    # Fetch full file contents for better context if within token budget
    full_files_section = ""
    if event and len(file_list) <= 10:  # Reasonable file count limit
        file_contents, total_chars = [], len(augmented_diff)
        for file_path in file_list:
            try:
                p = Path(file_path)
                if not p.is_file():
                    continue
                # Skip files matching SKIP_PATTERNS and files >100KB
                if should_skip_file(file_path) or p.stat().st_size > 100_000:
                    continue
                snippet = p.read_text(encoding="utf-8", errors="ignore")[:MAX_CONTEXT_FILE_CHARS]
                if not snippet:
                    continue
                if len(snippet) == MAX_CONTEXT_FILE_CHARS:
                    snippet = f"{snippet.rstrip()}\n... (truncated)"
                # Only include if within budget, include buffer for markdown noise
                estimated_cost = len(snippet) + 200
                if total_chars + estimated_cost < MAX_PROMPT_CHARS:
                    file_contents.append(f"### {file_path}\n```\n{snippet}\n```")
                    total_chars += estimated_cost
                else:
                    break  # Stop when we hit budget limit
            except Exception:
                continue
        if file_contents:
            full_files_section = f"FULL FILE CONTENTS:\n{chr(10).join(file_contents)}\n\n"

    content = (
        "You are an expert code reviewer for Ultralytics. Review the code changes and provide inline comments where you identify issues or opportunities for improvement.\n\n"
        "Focus on: bugs, security vulnerabilities, performance issues, best practices, edge cases, error handling, and code clarity.\n\n"
        "CRITICAL RULES:\n"
        "1. Provide balanced, constructive feedback - flag bugs, improvements, and best practice issues\n"
        "2. For issues spanning multiple adjacent lines, use 'start_line' to create ONE multi-line comment, never separate comments\n"
        "3. Combine related issues into a single comment when they stem from the same root cause\n"
        "4. Prioritize: CRITICAL bugs/security > HIGH impact > code quality improvements\n"
        "5. Keep comments concise and friendly - avoid jargon\n"
        "6. Use backticks for code: `x=3`, `file.py`, `function()`\n"
        "7. Skip routine changes: imports, version updates, standard refactoring\n\n"
        "SUMMARY:\n"
        "- Brief and actionable - what needs fixing, not where (locations shown in inline comments)\n\n"
        "SUGGESTIONS:\n"
        "- Provide 'suggestion' field with ready-to-merge code when you can confidently fix the issue\n"
        "- Suggestions must be complete, working code with NO comments, placeholders, or explanations\n"
        "- For single-line fixes: provide 'suggestion' without 'start_line' to replace the line at 'line'\n"
        "- Do not provide multi-line fixes: suggestions should only be single line\n"
        "- Match the exact indentation of the original code\n"
        "- Web search is available to consult docs, dependencies, or technical details\n"
        "- Avoid triple backticks (```) in suggestions as they break markdown formatting\n\n"
        "LINE NUMBERS:\n"
        "- Each line in the diff is prefixed with its line number for clarity:\n"
        "  R  123 +added code     <- RIGHT side (new file), line 123\n"
        "  L   45 -removed code   <- LEFT side (old file), line 45\n"
        "         context line    <- context (no number needed)\n"
        "- Extract the number after R or L prefix to get the exact line number\n"
        "- Use 'side': 'RIGHT' for R-prefixed lines, 'side': 'LEFT' for L-prefixed lines\n"
        "- Suggestions only work on RIGHT lines, never on LEFT lines\n"
        "- CRITICAL: Only use line numbers that you see explicitly prefixed in the diff\n\n"
        "Return JSON: "
        '{"comments": [{"file": "exact/path", "line": N, "side": "RIGHT", "severity": "HIGH", "message": "..."}], "summary": "..."}\n\n'
        "Rules:\n"
        "- Extract line numbers from R#### or L#### prefixes in the diff\n"
        "- Exact paths (no ./), 'side' field must match R (RIGHT) or L (LEFT) prefix\n"
        "- Severity: CRITICAL, HIGH, MEDIUM, LOW, SUGGESTION\n"
<<<<<<< HEAD
        f"- Keep feedback concise: less than {TARGET_REVIEW_COMMENTS} issues is ideal (less is better) with hard cap at {MAX_REVIEW_COMMENTS}\n"
=======
        f"- Keep feedback concise: less issues is better with hard cap at {MAX_REVIEW_COMMENTS}\n"
>>>>>>> fd550b8e
        f"- Files changed: {len(file_list)} ({', '.join(file_list[:30])}{'...' if len(file_list) > 30 else ''})\n"
        f"- Lines changed: {lines_changed}\n"
    )

    messages = [
        {"role": "system", "content": content},
        {
            "role": "user",
            "content": (
                f"Review this PR in https://github.com/{repository}:\n\n"
                f"TITLE:\n{pr_title}\n\n"
                f"BODY:\n{remove_html_comments(pr_description or '')[:1000]}\n\n"
                f"{full_files_section}"
                f"DIFF:\n{augmented_diff[:MAX_PROMPT_CHARS]}\n\n"
                "Now review this diff according to the rules above. Return JSON with comments array and summary."
            ),
        },
    ]

    # Debug output for ultralytics/actions repo
    if repository == "ultralytics/actions":
        print(f"\nSystem prompt ({len(messages[0]['content'])} chars):\n{messages[0]['content']}\n")
        print(f"\nUser prompt ({len(messages[1]['content'])} chars):\n{messages[1]['content']}\n")

    try:
        schema = {
            "type": "object",
            "properties": {
                "comments": {
                    "type": "array",
                    "items": {
                        "type": "object",
                        "properties": {
                            "file": {"type": "string"},
                            "line": {"type": "integer"},
                            "side": {"type": "string", "enum": ["LEFT", "RIGHT"]},
                            "severity": {"type": "string", "enum": ["CRITICAL", "HIGH", "MEDIUM", "LOW", "SUGGESTION"]},
                            "message": {"type": "string"},
                            "start_line": {"type": ["integer", "null"]},
                            "suggestion": {"type": ["string", "null"]},
                        },
                        "required": ["file", "line", "side", "severity", "message", "start_line", "suggestion"],
                        "additionalProperties": False,
                    },
                },
                "summary": {"type": "string"},
            },
            "required": ["comments", "summary"],
            "additionalProperties": False,
        }

        response = get_response(
            messages,
            reasoning_effort="low",
            model="gpt-5.1-codex",
            text_format={"format": {"type": "json_schema", "name": "pr_review", "strict": True, "schema": schema}},
            tools=[
                {
                    "type": "web_search",
                    "filters": {
                        "allowed_domains": [
                            "ultralytics.com",
                            "github.com",
                            "stackoverflow.com",
                        ]
                    },
                }
            ],
        )

        # Sanitize leaked tool-citation tokens from model output
        response["summary"] = sanitize_ai_text(response.get("summary", ""))
        for c in response.get("comments", []):
            if "message" in c:
                c["message"] = sanitize_ai_text(c["message"])

        print(json.dumps(response, indent=2))

        # Count comments BEFORE filtering (for COMMENT vs APPROVE decision)
        comments_before_filtering = len(response.get("comments", []))
        print(f"AI generated {comments_before_filtering} comments")

        # Validate, filter, and deduplicate comments
        unique_comments = {}
        for c in response.get("comments", []):
            file_path, line_num = c.get("file"), c.get("line", 0)
            start_line = c.get("start_line")
            side = (c.get("side") or "RIGHT").upper()  # Default to RIGHT (added lines)

            # Validate line numbers are in diff (check appropriate side)
            if file_path not in diff_files:
                print(f"Filtered out {file_path}:{line_num} (file not in diff)")
                continue

            side_map = diff_files[file_path].get(side, {})
            hunk_map = diff_files[file_path].get("_HUNK", {}).get(side, {})

            if line_num not in side_map:
                available = {s: list(diff_files[file_path][s].keys())[:10] for s in ["RIGHT", "LEFT"]}
                print(f"Filtered out {file_path}:{line_num} (side={side}, available: {available})")
                continue

            # GitHub rejects suggestions on removed lines
            if side == "LEFT" and c.get("suggestion"):
                print(f"Dropping suggestion for {file_path}:{line_num} - LEFT side doesn't support suggestions")
                c.pop("suggestion", None)

            # Enforce same-hunk multi-line selection; otherwise drop start_line
            if start_line:
                if c.get("suggestion"):
                    print(f"Dropping start_line for {file_path}:{line_num} - suggestions must be single-line only")
                    c.pop("start_line", None)
                elif start_line >= line_num:
                    print(f"Invalid start_line {start_line} >= line {line_num} for {file_path}, dropping start_line")
                    c.pop("start_line", None)
                elif start_line not in side_map:
                    print(f"start_line {start_line} not in diff for {file_path}, dropping start_line")
                    c.pop("start_line", None)
                elif hunk_map.get(start_line) != hunk_map.get(line_num):
                    print(
                        f"start_line {start_line} not in same hunk as line {line_num} for {file_path}, dropping start_line"
                    )
                    c.pop("start_line", None)

            # Deduplicate by line number and side
            key = f"{file_path}:{side}:{line_num}"
            if key not in unique_comments:
                unique_comments[key] = c
            else:
                print(f"⚠️  AI duplicate for {key}: {c.get('severity')} - {(c.get('message') or '')[:60]}...")

        filtered_comments = list(unique_comments.values())
        filtered_comments.sort(
            key=lambda c: (
                SEVERITY_RANK.get(c.get("severity")),
                c.get("file") or "",
                c.get("line", 0),
            )
        )
        if len(filtered_comments) > MAX_REVIEW_COMMENTS:
            print(f"Trimming comments from {len(filtered_comments)} to {MAX_REVIEW_COMMENTS}")
            filtered_comments = filtered_comments[:MAX_REVIEW_COMMENTS]

        response.update(
            {
                "comments": filtered_comments,
                "comments_before_filtering": comments_before_filtering,
                "diff_files": diff_files,
                "diff_truncated": diff_truncated,
                "skipped_files": skipped_files,
            }
        )
        print(f"Valid comments after filtering: {len(response['comments'])}")
        return response

    except Exception as e:
        import traceback

        error_details = traceback.format_exc()
        print(f"Review generation failed: {e}\n{error_details}")
        summary = (
            f"{ERROR_MARKER}: `{type(e).__name__}`\n\n"
            f"<details><summary>Debug Info</summary>\n\n```\n{error_details}\n```\n</details>"
        )
        return {"comments": [], "summary": summary}


def dismiss_previous_reviews(event: Action) -> int:
    """Dismiss previous bot reviews and delete inline comments, returns count for numbering."""
    if not (pr_number := event.pr.get("number")):
        return 1

    bot_username = event.get_username()
    if not bot_username:
        return 1

    # Fetch reviews and comments in single GraphQL query
    reviews, comments = event.get_pr_reviews_and_comments(pr_number)

    review_count = 0
    reviews_base = f"{GITHUB_API_URL}/repos/{event.repository}/pulls/{pr_number}/reviews"
<<<<<<< HEAD
    for review in reviews:
        # Double-check author matches bot (defense in depth)
        if review.get("author", {}).get("login") == bot_username and REVIEW_MARKER in (review.get("body") or ""):
            review_count += 1
            if review.get("state") in ["APPROVED", "CHANGES_REQUESTED"] and (review_id := review.get("databaseId")):
                event.put(f"{reviews_base}/{review_id}/dismissals", json={"message": "Superseded by new review"})

    # Batch delete all inline comments (with author verification)
    comment_ids = [
        c["databaseId"] for c in comments if c.get("databaseId") and c.get("author", {}).get("login") == bot_username
    ]
    event.batch_delete_review_comments(comment_ids)
=======
    reviews_url = f"{reviews_base}?per_page=100"
    if (response := event.get(reviews_url)).status_code == 200:
        for review in response.json():
            if review.get("user", {}).get("login") == bot_username and REVIEW_MARKER in (review.get("body") or ""):
                review_count += 1
                if review.get("state") in ["APPROVED", "CHANGES_REQUESTED"] and (review_id := review.get("id")):
                    event.put(f"{reviews_base}/{review_id}/dismissals", json={"message": "Superseded by new review"})

    # Delete previous inline comments
    comments_url = f"{GITHUB_API_URL}/repos/{event.repository}/pulls/{pr_number}/comments?per_page=100"
    delete_base = f"{GITHUB_API_URL}/repos/{event.repository}/pulls/comments"
    if (response := event.get(comments_url)).status_code == 200:
        for comment in response.json():
            if comment.get("user", {}).get("login") == bot_username and (comment_id := comment.get("id")):
                event.delete(
                    f"{delete_base}/{comment_id}",
                    expected_status=[200, 204, 404],
                )
>>>>>>> fd550b8e

    return review_count + 1


def post_review_summary(event: Action, review_data: dict, review_number: int) -> None:
    """Post overall review summary and inline comments as a single PR review."""
    if not (pr_number := event.pr.get("number")) or not (commit_sha := event.pr.get("head", {}).get("sha")):
        return

    review_title = f"{REVIEW_MARKER} {review_number}" if review_number > 1 else REVIEW_MARKER
    comments = review_data.get("comments", [])
    summary = review_data.get("summary") or ""

    # Don't approve if error occurred, inline comments exist, or critical/high severity issues
    has_error = not summary or ERROR_MARKER in summary
    has_inline_comments = review_data.get("comments_before_filtering", 0) > 0
    has_issues = any(c.get("severity") not in ["LOW", "SUGGESTION", None] for c in comments)
    event_type = "COMMENT" if (has_error or has_inline_comments or has_issues) else "APPROVE"

    body = f"{review_title}\n\n{ACTIONS_CREDIT}\n\n{summary[:3000]}\n\n"

    if comments:
        body += f"💬 Posted {len(comments)} inline comment{'s' if len(comments) != 1 else ''}\n"

    if review_data.get("diff_truncated"):
        body += "\n⚠️ **Large PR**: Review focused on critical issues. Some details may not be covered.\n"

    if skipped := review_data.get("skipped_files"):
        count = len(skipped)
        skip_str = f"📋 Skipped {count} file{'s' if count != 1 else ''} (lock files, minified, images, etc.)"
        file_list = "\n".join(f"- `{f}`" for f in sorted(skipped[:100]))
        if count > 100:
            file_list += f"\n{count - 100} more..."
        body += f"\n<details><summary>{skip_str}</summary>\n\n{file_list}\n</details>\n"

    # Build inline comments for the review
    review_comments = []
    for comment in comments:
        if not (file_path := comment.get("file")) or not (line := comment.get("line", 0)):
            continue

        severity = comment.get("severity") or "SUGGESTION"
        side = comment.get("side", "RIGHT")
        comment_body = f"{EMOJI_MAP.get(severity, '💭')} **{severity}**: {(comment.get('message') or '')[:3000]}"

        if suggestion := comment.get("suggestion"):
            suggestion = suggestion[:3000]  # Clip suggestion length
            if "```" not in suggestion:
                # Extract original line indentation and apply to suggestion
                if original_line := review_data.get("diff_files", {}).get(file_path, {}).get(side, {}).get(line):
                    indent = len(original_line) - len(original_line.lstrip())
                    suggestion = " " * indent + suggestion.strip()
                comment_body += f"\n\n**Suggested change:**\n```suggestion\n{suggestion}\n```"

        # Build comment with optional start_line for multi-line context
        review_comment = {"path": file_path, "line": line, "body": comment_body, "side": side}
        if (start_line := comment.get("start_line")) and start_line < line:
            review_comment["start_line"] = start_line
            review_comment["start_side"] = side

        review_comments.append(review_comment)

    # Submit review with inline comments
    payload = {"commit_id": commit_sha, "body": body.strip(), "event": event_type}
    if review_comments:
        payload["comments"] = review_comments

    event.post(f"{GITHUB_API_URL}/repos/{event.repository}/pulls/{pr_number}/reviews", json=payload)


def main(*args, **kwargs):
    """Main entry point for PR review action."""
    event = Action(*args, **kwargs)

    # Handle review requests
    if event.event_name == "pull_request" and event.event_data.get("action") == "review_requested":
        if event.event_data.get("requested_reviewer", {}).get("login") != event.get_username():
            return
        print(f"Review requested from {event.get_username()}")

    if not event.pr or event.pr.get("state") != "open":
        print(f"Skipping: PR state is {event.pr.get('state') if event.pr else 'None'}")
        return

    # Skip self-authored or bot PRs unless manually review_requested
    if event.event_data.get("action") != "review_requested" and event.should_skip_pr_author():
        return

    print(f"Starting PR review for #{event.pr['number']}")
    review_number = dismiss_previous_reviews(event)

    diff = event.get_pr_diff()
    review = generate_pr_review(event.repository, diff, event.pr.get("title") or "", event.pr.get("body") or "", event)

    post_review_summary(event, review, review_number)
    print("PR review completed")


if __name__ == "__main__":
    main()<|MERGE_RESOLUTION|>--- conflicted
+++ resolved
@@ -187,11 +187,7 @@
         "- Extract line numbers from R#### or L#### prefixes in the diff\n"
         "- Exact paths (no ./), 'side' field must match R (RIGHT) or L (LEFT) prefix\n"
         "- Severity: CRITICAL, HIGH, MEDIUM, LOW, SUGGESTION\n"
-<<<<<<< HEAD
-        f"- Keep feedback concise: less than {TARGET_REVIEW_COMMENTS} issues is ideal (less is better) with hard cap at {MAX_REVIEW_COMMENTS}\n"
-=======
         f"- Keep feedback concise: less issues is better with hard cap at {MAX_REVIEW_COMMENTS}\n"
->>>>>>> fd550b8e
         f"- Files changed: {len(file_list)} ({', '.join(file_list[:30])}{'...' if len(file_list) > 30 else ''})\n"
         f"- Lines changed: {lines_changed}\n"
     )
@@ -373,20 +369,6 @@
 
     review_count = 0
     reviews_base = f"{GITHUB_API_URL}/repos/{event.repository}/pulls/{pr_number}/reviews"
-<<<<<<< HEAD
-    for review in reviews:
-        # Double-check author matches bot (defense in depth)
-        if review.get("author", {}).get("login") == bot_username and REVIEW_MARKER in (review.get("body") or ""):
-            review_count += 1
-            if review.get("state") in ["APPROVED", "CHANGES_REQUESTED"] and (review_id := review.get("databaseId")):
-                event.put(f"{reviews_base}/{review_id}/dismissals", json={"message": "Superseded by new review"})
-
-    # Batch delete all inline comments (with author verification)
-    comment_ids = [
-        c["databaseId"] for c in comments if c.get("databaseId") and c.get("author", {}).get("login") == bot_username
-    ]
-    event.batch_delete_review_comments(comment_ids)
-=======
     reviews_url = f"{reviews_base}?per_page=100"
     if (response := event.get(reviews_url)).status_code == 200:
         for review in response.json():
@@ -405,7 +387,6 @@
                     f"{delete_base}/{comment_id}",
                     expected_status=[200, 204, 404],
                 )
->>>>>>> fd550b8e
 
     return review_count + 1
 
