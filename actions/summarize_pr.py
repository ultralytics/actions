--- conflicted
+++ resolved
@@ -3,18 +3,11 @@
 from __future__ import annotations
 
 import json
-<<<<<<< HEAD
 import os
 import time
 
 from .first_interaction import add_comment, apply_labels, get_first_interaction_response, get_relevant_labels
 from .utils import GITHUB_API_URL, GITHUB_GRAPHQL_URL, MAX_PR_CHARACTERS, Action, get_completion
-=======
-import time
-
-from .first_interaction import apply_labels, get_first_interaction_response, get_relevant_labels
-from .utils import GITHUB_API_URL, GITHUB_GRAPHQL_URL, Action, get_completion
->>>>>>> 521842f9
 
 # Constants
 SUMMARY_START = (
@@ -23,7 +16,6 @@
 
 
 def generate_unified_pr_response(event):
-<<<<<<< HEAD
     """Generate PR summary, labels, and first comment in a single OpenAI call with JSON structured output."""
     pr_data = event.get_repo_data(f"pulls/{event.pr['number']}")
     available_labels = event.get_repo_data("labels")
@@ -145,46 +137,11 @@
         summary = SUMMARY_START + data.get("summary", "")
         labels = [label for label in data.get("labels", []) if label in {label["name"] for label in available_labels}]
         comment = data.get("first_comment", "")
-=======
-    """Generate PR summary, labels, and first comment in a single OpenAI call."""
-    pr_data = event.get_repo_data(f"pulls/{event.pr['number']}")
-    available_labels = event.get_repo_data("labels")
-
-    # Single prompt for all three outputs
-    prompt = f"""Analyze this {event.repository} PR and respond with JSON:
-
-{{
-    "summary": "### 🌟 Summary\\n[brief description]\\n### 📊 Key Changes\\n- [key changes]\\n### 🎯 Purpose & Impact\\n- [impact on users]",
-    "labels": ["relevant", "labels"],
-    "first_comment": "👋 Hello @{pr_data["user"]["login"]}, thank you for your PR! [include checklist and guidance]"
-}}
-
-Title: {pr_data["title"]}
-Body: {pr_data.get("body", "")[:2000]}
-Labels: {", ".join([l["name"] for l in available_labels[:20]])}
-Diff: {event.get_pr_diff()}"""
-
-    try:
-        response = get_completion(
-            [
-                {"role": "system", "content": "You are an Ultralytics AI assistant for GitHub PR analysis."},
-                {"role": "user", "content": prompt},
-            ]
-        )
-        data = json.loads(response)
-
-        summary = SUMMARY_START + data.get("summary", "")
-        labels = [l for l in data.get("labels", []) if l in {label["name"] for label in available_labels}]
-        comment = data.get("first_comment", "")
-
->>>>>>> 521842f9
         return summary, labels, comment
 
     except Exception as e:
         print(f"Unified call failed ({e}), using individual functions")
         # Fallback to existing individual functions
-<<<<<<< HEAD
-
         summary = generate_pr_summary(event.repository, diff)
         labels = get_relevant_labels(
             "pull request",
@@ -197,23 +154,7 @@
         return summary, labels, comment
 
 
-=======
-        summary = generate_pr_summary(event.repository, event.get_pr_diff())
-        labels = get_relevant_labels(
-            "pull request",
-            pr_data["title"],
-            pr_data.get("body", ""),
-            {l["name"]: l.get("description", "") for l in available_labels},
-            [],
-        )
-        comment = get_first_interaction_response(
-            event, "pull request", pr_data["title"], pr_data.get("body", ""), pr_data["user"]["login"]
-        )
-        return summary, labels, comment
-
-
-# Keep all existing functions unchanged
->>>>>>> 521842f9
+# Keep most existing functions unchanged
 def generate_merge_message(pr_summary=None, pr_credit=None, pr_url=None):
     """Generates a motivating thank-you message for merged PR contributors."""
     messages = [
@@ -275,10 +216,7 @@
     """Generates a concise, professional summary of a PR using OpenAI's API for Ultralytics repositories."""
     if not diff_text:
         diff_text = "**ERROR: DIFF IS EMPTY, THERE ARE ZERO CODE CHANGES IN THIS PR."
-<<<<<<< HEAD
-=======
-
->>>>>>> 521842f9
+
     messages = [
         {
             "role": "system",
@@ -294,11 +232,7 @@
         },
     ]
     reply = get_completion(messages, temperature=1.0)
-<<<<<<< HEAD
     if len(diff_text) == MAX_PR_CHARACTERS:
-=======
-    if len(diff_text) == 90000:
->>>>>>> 521842f9
         reply = "**WARNING ⚠️** this PR is very large, summary may not cover all changes.\n\n" + reply
     return SUMMARY_START + reply
 
@@ -413,32 +347,18 @@
 
     # Unified approach for opened PRs (summary + labels + comment)
     print(f"Processing PR {event.pr['number']} with action: {action}")
-<<<<<<< HEAD
-    if action == {"opened", "reopened"}:
-=======
     if action == "opened":
->>>>>>> 521842f9
         summary, labels, first_comment = generate_unified_pr_response(event)
 
         # Apply all results
         update_pr_description(event, summary)
         if labels:
-<<<<<<< HEAD
             apply_labels(event, event.pr["number"], event.pr.get("node_id"), labels, "pull request")
         if first_comment:
             add_comment(event, event.pr["number"], event.pr.get("node_id"), first_comment, "pull request")
 
     # Other actions
-    elif action in ["synchronize", "edited", "review_requested"]:
-=======
-            apply_labels(event, event.pr["number"], None, labels, "pull request")
-        if first_comment:
-            comment_url = f"{GITHUB_API_URL}/repos/{event.repository}/issues/{event.pr['number']}/comments"
-            event.post(comment_url, json={"body": first_comment})
-
-    # Other actions
     elif action in ["synchronize", "edited"]:
->>>>>>> 521842f9
         print("Updating PR summary...")
         summary = generate_pr_summary(event.repository, event.get_pr_diff())
         update_pr_description(event, summary)
