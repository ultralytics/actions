# Ultralytics 🚀 AGPL-3.0 License - https://ultralytics.com/license

from __future__ import annotations

import os
import time

import requests

from actions.utils.common_utils import check_links_in_string

OPENAI_API_KEY = os.getenv("OPENAI_API_KEY")
OPENAI_MODEL = os.getenv("OPENAI_MODEL", "gpt-5-2025-08-07")
MAX_PROMPT_CHARS = round(128000 * 3.3 * 0.5)  # Max characters for prompt (50% of 128k context)
MODEL_COSTS = {
    "gpt-5-codex": (1.25, 10.00),
    "gpt-5-2025-08-07": (1.25, 10.00),
    "gpt-5-nano-2025-08-07": (0.05, 0.40),
    "gpt-5-mini-2025-08-07": (0.25, 2.00),
}
SYSTEM_PROMPT_ADDITION = """Guidance:
  - Ultralytics Branding: Use YOLO11, YOLO26, etc., not YOLOv11, YOLOv26 (only older versions like YOLOv10 have a v). Always capitalize "HUB" in "Ultralytics HUB"; use "Ultralytics HUB", not "The Ultralytics HUB". 
  - Avoid Equations: Do not include equations or mathematical notations.
  - Markdown: Reply in Markdown format.
  - Links: Use descriptive anchor text for all URLs.
  - Code: 
    - Provide minimal code examples if helpful.
    - Enclose code in backticks: `pip install ultralytics` for inline code or e.g. ```python for larger code blocks.
    - Think and verify the argument names, methods, class and files used in your code examples for accuracy.
  - Use the "@" symbol to refer to GitHub users, e.g. @glenn-jocher.
  - Tone: Adopt a professional, friendly, and concise tone.
"""


def remove_outer_codeblocks(string):
    """Removes outer code block markers and language identifiers from a string while preserving inner content."""
    string = string.strip()
    if string.startswith("```") and string.endswith("```"):
        string = string[string.find("\n") + 1 : string.rfind("```")].strip()
    return string


def filter_labels(available_labels: dict, current_labels: list | None = None, is_pr: bool = False) -> dict:
    """Filters labels by removing manually-assigned and mutually exclusive labels."""
    current_labels = current_labels or []
    filtered = available_labels.copy()

    for label in {
        "help wanted",
        "TODO",
        "research",
        "non-reproducible",
        "popular",
        "invalid",
        "Stale",
        "wontfix",
        "duplicate",
    }:
        filtered.pop(label, None)

    if "bug" in current_labels:
        filtered.pop("question", None)
    elif "question" in current_labels:
        filtered.pop("bug", None)

    if "Alert" not in filtered:
        filtered["Alert"] = (
            "Potential spam, abuse, or illegal activity including advertising, unsolicited promotions, malware, "
            "phishing, crypto offers, pirated software or media, free movie downloads, cracks, keygens or any other "
            "content that violates terms of service or legal standards."
        )

    return filtered


def get_pr_summary_guidelines() -> str:
    """Returns PR summary formatting guidelines (used by both unified PR open and PR update/merge)."""
    return """Summarize this PR, focusing on major changes, their purpose, and potential impact. Keep the summary clear and concise, suitable for a broad audience. Add emojis to enliven the summary. Your response must include all 3 sections below with their markdown headers:

### 🌟 Summary
(single-line synopsis)

### 📊 Key Changes
- (bullet points highlighting major changes)

### 🎯 Purpose & Impact
- (bullet points explaining benefits and potential impact to users)"""


def get_pr_summary_prompt(repository: str, diff_text: str) -> tuple[str, bool]:
    """Returns the complete PR summary generation prompt with diff (used by PR update/merge)."""
    prompt = f"{get_pr_summary_guidelines()}\n\nRepository: '{repository}'\n\nHere's the PR diff:\n\n{diff_text[:MAX_PROMPT_CHARS]}"
    return prompt, len(diff_text) > MAX_PROMPT_CHARS


def get_pr_first_comment_template(repository: str) -> str:
    """Returns the PR first comment template with checklist (used only by unified PR open)."""
    return f"""👋 Hello @username, thank you for submitting an `{repository}` 🚀 PR! To ensure a seamless integration of your work, please review the following checklist:

- ✅ **Define a Purpose**: Clearly explain the purpose of your fix or feature in your PR description, and link to any [relevant issues](https://github.com/{repository}/issues). Ensure your commit messages are clear, concise, and adhere to the project's conventions.
- ✅ **Synchronize with Source**: Confirm your PR is synchronized with the `{repository}` `main` branch. If it's behind, update it by clicking the 'Update branch' button or by running `git pull` and `git merge main` locally.
- ✅ **Ensure CI Checks Pass**: Verify all Ultralytics [Continuous Integration (CI)](https://docs.ultralytics.com/help/CI/) checks are passing. If any checks fail, please address the issues.
- ✅ **Update Documentation**: Update the relevant [documentation](https://docs.ultralytics.com/) for any new or modified features.
- ✅ **Add Tests**: If applicable, include or update tests to cover your changes, and confirm that all tests are passing.
- ✅ **Sign the CLA**: Please ensure you have signed our [Contributor License Agreement](https://docs.ultralytics.com/help/CLA/) if this is your first Ultralytics PR by writing "I have read the CLA Document and I sign the CLA" in a new message.
- ✅ **Minimize Changes**: Limit your changes to the **minimum** necessary for your bug fix or feature addition. _"It is not daily increase but daily decrease, hack away the unessential. The closer to the source, the less wastage there is."_  — Bruce Lee

For more guidance, please refer to our [Contributing Guide](https://docs.ultralytics.com/help/contributing/). Don't hesitate to leave a comment if you have any questions. Thank you for contributing to Ultralytics! 🚀"""


def get_completion(
    messages: list[dict[str, str]],
    check_links: bool = True,
    remove: list[str] = (" @giscus[bot]",),
    temperature: float = 1.0,
    reasoning_effort: str | None = None,
    response_format: dict | None = None,
    model: str = OPENAI_MODEL,
) -> str | dict:
    """Generates a completion using OpenAI's Responses API with retry logic."""
    assert OPENAI_API_KEY, "OpenAI API key is required."
    url = "https://api.openai.com/v1/responses"
    headers = {"Authorization": f"Bearer {OPENAI_API_KEY}", "Content-Type": "application/json"}
    if messages and messages[0].get("role") == "system":
        messages[0]["content"] += "\n\n" + SYSTEM_PROMPT_ADDITION

    for attempt in range(3):
        data = {"model": model, "input": messages, "store": False, "temperature": temperature}
        if "gpt-5" in model:
            data["reasoning"] = {"effort": reasoning_effort or "low"}

        try:
            r = requests.post(url, json=data, headers=headers, timeout=(30, 900))
            elapsed = r.elapsed.total_seconds()
            success = r.status_code == 200
            print(f"{'✓' if success else '✗'} POST {url} → {r.status_code} ({elapsed:.1f}s)")

            # Retry server errors
            if attempt < 2 and r.status_code >= 500:
                print(f"Retrying {r.status_code} in {2**attempt}s (attempt {attempt + 1}/3)...")
                time.sleep(2**attempt)
                continue

            r.raise_for_status()

            # Parse response
            response_json = r.json()
            content = ""
            for item in response_json.get("output", []):
                if item.get("type") == "message":
                    for c in item.get("content", []):
                        if c.get("type") == "output_text":
                            content += c.get("text") or ""
            content = content.strip()

            # Extract and print token usage
            if usage := response_json.get("usage"):
                input_tokens = usage.get("input_tokens", 0)
                output_tokens = usage.get("output_tokens", 0)
                thinking_tokens = (usage.get("output_tokens_details") or {}).get("reasoning_tokens", 0)

                # Calculate cost
                costs = MODEL_COSTS.get(model, (0.0, 0.0))
                cost = (input_tokens * costs[0] + output_tokens * costs[1]) / 1e6

                # Format summary
                token_str = f"{input_tokens}→{output_tokens - thinking_tokens}"
                if thinking_tokens:
                    token_str += f" (+{thinking_tokens} thinking)"
                print(f"{model} ({token_str} = {input_tokens + output_tokens} tokens, ${cost:.5f}, {elapsed:.1f}s)")

            if response_format and response_format.get("type") == "json_object":
                import json

                return json.loads(content)

            content = remove_outer_codeblocks(content)
            for x in remove:
                content = content.replace(x, "")

            # Retry on bad links
            if attempt < 2 and check_links and not check_links_in_string(content):
                print("Bad URLs detected, retrying")
                continue

            return content

<<<<<<< HEAD
        except (requests.exceptions.ConnectionError, requests.exceptions.Timeout) as e:  # 5xx errors
=======
        except (requests.exceptions.ConnectionError, requests.exceptions.Timeout) as e:
>>>>>>> 7e21b3ab
            if attempt < 2:
                print(f"Retrying {e.__class__.__name__} in {2**attempt}s (attempt {attempt + 1}/3)...")
                time.sleep(2**attempt)
                continue
            raise
        except requests.exceptions.HTTPError:  # 4xx errors
            raise

    return content


def get_pr_open_response(repository: str, diff_text: str, title: str, body: str, available_labels: dict) -> dict:
    """Generates unified PR response with summary, labels, and first comment in a single API call."""
    is_large = len(diff_text) > MAX_PROMPT_CHARS

    filtered_labels = filter_labels(available_labels, is_pr=True)
    labels_str = "\n".join(f"- {name}: {description}" for name, description in filtered_labels.items())

    prompt = f"""You are processing a new GitHub pull request for the {repository} repository.

Generate 3 outputs in a single JSON response for the PR titled {title} with the following diff:
{diff_text[:MAX_PROMPT_CHARS]}


--- FIRST JSON OUTPUT (PR SUMMARY) ---
{get_pr_summary_guidelines()}

--- SECOND JSON OUTPUT (PR LABELS) ---
Array of 1-3 most relevant label names. Only use "Alert" with high confidence for inappropriate PRs. Return empty array if no labels relevant. Available labels:
{labels_str}

--- THIRD OUTPUT (PR FIRST COMMENT) ---
Customized welcome message adapting the template below:
- INCLUDE ALL LINKS AND INSTRUCTIONS from the template below, customized as appropriate
- Keep all checklist items and links from template
- Only link to files or URLs in the template below, do not add external links
- Mention this is automated and an engineer will assist
- Use a few emojis
- No sign-off or "best regards"
- No spaces between bullet points

Example comment template (adapt as needed, keep all links):
{get_pr_first_comment_template(repository)}

Return ONLY valid JSON in this exact format:
{{"summary": "...", "labels": [...], "first_comment": "..."}}"""

    messages = [
        {"role": "system", "content": "You are an Ultralytics AI assistant processing GitHub PRs."},
        {"role": "user", "content": prompt},
    ]
    result = get_completion(messages, temperature=1.0, response_format={"type": "json_object"})
    if is_large and "summary" in result:
        result["summary"] = (
            "**WARNING ⚠️** this PR is very large, summary may not cover all changes.\n\n" + result["summary"]
        )
    return result


if __name__ == "__main__":
    messages = [
        {"role": "system", "content": "You are a helpful AI assistant."},
        {"role": "user", "content": "Explain how to export a YOLO11 model to CoreML."},
    ]
    response = get_completion(messages)
    print(response)<|MERGE_RESOLUTION|>--- conflicted
+++ resolved
@@ -185,11 +185,7 @@
 
             return content
 
-<<<<<<< HEAD
-        except (requests.exceptions.ConnectionError, requests.exceptions.Timeout) as e:  # 5xx errors
-=======
         except (requests.exceptions.ConnectionError, requests.exceptions.Timeout) as e:
->>>>>>> 7e21b3ab
             if attempt < 2:
                 print(f"Retrying {e.__class__.__name__} in {2**attempt}s (attempt {attempt + 1}/3)...")
                 time.sleep(2**attempt)
