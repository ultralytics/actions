--- conflicted
+++ resolved
@@ -131,11 +131,7 @@
 
         r = requests.post(url, json=data, headers=headers)
         if r.status_code != 200:
-<<<<<<< HEAD
-            print(f"\nAPI ERROR {r.status_code}:\n{r.text}\n")
-=======
             print(f"❌ OpenAI error {r.status_code}:\n{r.text}\n")
->>>>>>> 8172de76
         r.raise_for_status()
         response_data = r.json()
 
