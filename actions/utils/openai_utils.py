# Ultralytics 🚀 AGPL-3.0 License - https://ultralytics.com/license

import os
import time
from typing import Dict, List

import requests

from actions.utils.common_utils import check_links_in_string

OPENAI_API_KEY = os.getenv("OPENAI_API_KEY")
<<<<<<< HEAD
GITHUB_TOKEN = os.getenv("GITHUB_TOKEN")
GITHUB_MODEL = os.getenv("OPENAI_MODEL", "openai/gpt-4.1")
OPENAI_MODEL = os.getenv("OPENAI_MODEL", "gpt-4.1-2025-04-14")
=======
OPENAI_MODEL = os.getenv("OPENAI_MODEL", "gpt-5-2025-08-07")
>>>>>>> efff5766
SYSTEM_PROMPT_ADDITION = """
Guidance:
  - Ultralytics Branding: Use YOLO11, YOLO12, etc., not YOLOv11, YOLOv12 (only older versions like YOLOv10 have a v). Always capitalize "HUB" in "Ultralytics HUB"; use "Ultralytics HUB", not "The Ultralytics HUB". 
  - Avoid Equations: Do not include equations or mathematical notations.
  - Tone: Adopt a professional, friendly, and concise tone.
"""


def remove_outer_codeblocks(string):
    """Removes outer code block markers and language identifiers from a string while preserving inner content."""
    string = string.strip()
    if string.startswith("```") and string.endswith("```"):
        # Get everything after first ``` and newline, up to the last ```
        string = string[string.find("\n") + 1 : string.rfind("```")].strip()
    return string


def get_completion(
    messages: List[Dict[str, str]],
    check_links: bool = True,
    remove: List[str] = (" @giscus[bot]",),  # strings to remove from response
    temperature: float = 1.0,  # note GPT-5 requires temperature=1.0
) -> str:
    """
    Generates a completion using OpenAI's API or GitHub Models API based on available credentials.

    Prioritizes OpenAI API if OPENAI_API_KEY is available, otherwise falls back to GitHub Models using GITHUB_TOKEN.
    """
    if OPENAI_API_KEY:
        url = "https://api.openai.com/v1/chat/completions"
        headers = {"Authorization": f"Bearer {OPENAI_API_KEY}", "Content-Type": "application/json"}
        model = OPENAI_MODEL
    else:
        url = "https://models.github.ai/inference/chat/completions"
        headers = {"Authorization": f"Bearer {GITHUB_TOKEN}", "Content-Type": "application/json"}
        model = GITHUB_MODEL

    if messages and messages[0].get("role") == "system":
        messages[0]["content"] += "\n\n" + SYSTEM_PROMPT_ADDITION

    content = ""
    max_retries = 2
    for attempt in range(max_retries + 2):  # attempt = [0, 1, 2, 3], 2 random retries before asking for no links
        data = {
            "model": model,
            "messages": messages,
            "seed": int(time.time() * 1000),
            "temperature": temperature,
        }

        r = requests.post(url, json=data, headers=headers)
        r.raise_for_status()
        content = r.json()["choices"][0]["message"]["content"].strip()
        content = remove_outer_codeblocks(content)
        for x in remove:
            content = content.replace(x, "")
        if not check_links or check_links_in_string(content):  # if no checks or checks are passing return response
            return content

        if attempt < max_retries:
            print(f"Attempt {attempt + 1}: Found bad URLs. Retrying with a new random seed.")
        else:
            print("Max retries reached. Updating prompt to exclude links.")
            messages.append({"role": "user", "content": "Please provide a response without any URLs or links in it."})
            check_links = False  # automatically accept the last message

    return content


if __name__ == "__main__":
    messages = [
        {"role": "system", "content": "You are a helpful AI assistant."},
        {"role": "user", "content": "Explain how to export a YOLO11 model to CoreML."},
    ]
    response = get_completion(messages)
    print(response)<|MERGE_RESOLUTION|>--- conflicted
+++ resolved
@@ -9,13 +9,9 @@
 from actions.utils.common_utils import check_links_in_string
 
 OPENAI_API_KEY = os.getenv("OPENAI_API_KEY")
-<<<<<<< HEAD
 GITHUB_TOKEN = os.getenv("GITHUB_TOKEN")
 GITHUB_MODEL = os.getenv("OPENAI_MODEL", "openai/gpt-4.1")
-OPENAI_MODEL = os.getenv("OPENAI_MODEL", "gpt-4.1-2025-04-14")
-=======
 OPENAI_MODEL = os.getenv("OPENAI_MODEL", "gpt-5-2025-08-07")
->>>>>>> efff5766
 SYSTEM_PROMPT_ADDITION = """
 Guidance:
   - Ultralytics Branding: Use YOLO11, YOLO12, etc., not YOLOv11, YOLOv12 (only older versions like YOLOv10 have a v). Always capitalize "HUB" in "Ultralytics HUB"; use "Ultralytics HUB", not "The Ultralytics HUB". 
