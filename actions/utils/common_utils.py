--- conflicted
+++ resolved
@@ -57,32 +57,18 @@
     r")"
 )
 
-<<<<<<< HEAD
-=======
-
->>>>>>> eb226dc3
 def remove_html_comments(body: str) -> str:
     """Removes HTML comments from a string using regex pattern matching."""
     return re.sub(r"<!--.*?-->", "", body, flags=re.DOTALL).strip()
 
-<<<<<<< HEAD
-=======
-
->>>>>>> eb226dc3
 def clean_url(url):
     """Remove extra characters from URL strings."""
     for _ in range(3):
         url = str(url).strip('"').strip("'").rstrip(".,:;!?`\\").replace(".git@main", "").replace("git+", "")
     return url
 
-<<<<<<< HEAD
 async def is_url_async(url, session, check=True, max_attempts=3, timeout=2):
     """Asynchronously check if string is URL and optionally verify it exists."""
-=======
-
-def is_url(url, session=None, check=True, max_attempts=3, timeout=2):
-    """Check if string is URL and optionally verify it exists."""
->>>>>>> eb226dc3
     try:
         # Check allow list
         if any(x in url for x in URL_IGNORE_LIST):
@@ -95,10 +81,6 @@
             return False
 
         if check:
-<<<<<<< HEAD
-=======
-            requester = session or requests
->>>>>>> eb226dc3
             bad_codes = {404, 410, 500, 502, 503, 504}
             kwargs = {"timeout": aiohttp.ClientTimeout(total=timeout)}
 
@@ -119,14 +101,8 @@
     except Exception:
         return False
 
-<<<<<<< HEAD
 async def check_links_in_string_async(text, verbose=True, return_bad=False):
     """Asynchronously process a given text, find unique URLs within it, and check for any 404 errors."""
-=======
-
-def check_links_in_string(text, verbose=True, return_bad=False):
-    """Process a given text, find unique URLs within it, and check for any 404 errors."""
->>>>>>> eb226dc3
     all_urls = []
     for md_text, md_url, plain_url in URL_PATTERN.findall(text):
         url = md_url or plain_url
@@ -134,18 +110,12 @@
             all_urls.append(url)
 
     urls = set(map(clean_url, all_urls))  # remove extra characters and make unique
-<<<<<<< HEAD
 
     async with aiohttp.ClientSession(headers=REQUESTS_HEADERS) as session:
         tasks = [is_url_async(url, session) for url in urls]
         results = await asyncio.gather(*tasks)
         bad_urls = [url for url, valid in zip(urls, results) if not valid]
         
-=======
-    with requests.Session() as session, ThreadPoolExecutor(max_workers=16) as executor:
-        session.headers.update(REQUESTS_HEADERS)
-        bad_urls = [url for url, valid in zip(urls, executor.map(lambda x: not is_url(x, session), urls)) if valid]
->>>>>>> eb226dc3
 
     passing = not bad_urls
     if verbose and not passing:
