--- conflicted
+++ resolved
@@ -90,14 +90,6 @@
         "login",
         "consent",
         "verify",
-<<<<<<< HEAD
-        "badge",
-        "shields.io",
-        "bit.ly",
-        "ow.ly",
-        "https://www.youtube.com/",  # expanded from  https://youtu.be
-=======
->>>>>>> c58f8fb2
         "latex.codecogs.com",
         "svg.image",
         "?view=azureml",
