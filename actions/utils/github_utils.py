--- conflicted
+++ resolved
@@ -25,7 +25,6 @@
 DISCUSSION = EVENT_DATA.get("discussion", {})
 
 
-<<<<<<< HEAD
 def check_pr_fork():
     """Check if PR is opened from a fork into an Ultralytics GitHub repository."""
     base_repo = PR.get("base", {}).get("repo", {}).get("full_name", "")
@@ -44,7 +43,8 @@
     except requests.RequestException as e:
         print(f"Error processing fork: {e}")
         raise
-=======
+
+        
 def get_github_username():
     """Gets username associated with the GitHub token in GITHUB_HEADERS."""
     query = """
@@ -64,7 +64,6 @@
     except KeyError as e:
         print(f"Error parsing authenticated user response: {e}")
         return None
->>>>>>> df8eedd4
 
 
 def get_pr_diff(pr_number: int) -> str:
