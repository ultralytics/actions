# Ultralytics 🚀 AGPL-3.0 License - https://ultralytics.com/license

import json
import os
from pathlib import Path

import requests

from actions import __version__

GITHUB_API_URL = "https://api.github.com"
GITHUB_GRAPHQL_URL = "https://api.github.com/graphql"
<<<<<<< HEAD


def patch_github_requests(token: str, verbose: bool = True):
    """Patches requests library with GitHub headers and logging."""
    headers = {"Authorization": f"Bearer {token}", "Accept": "application/vnd.github+json"}
    expected_codes = {"get": [200], "post": [200, 201], "patch": [200], "delete": [200, 204]}
    originals = {m: getattr(requests, m) for m in ("get", "post", "patch", "delete")}

    def make_wrapper(method, orig_func):
        def wrapper(url, **kwargs):
            kwargs.setdefault("headers", headers)
            response = orig_func(url, **kwargs)
            status = response.status_code
            success = status in expected_codes[method]

            if verbose:
                print(f"{'✓' if success else '✗'} {method.upper()} {url} → {status}")
                if not success:
                    try:
                        print(f"  Error: {response.json().get('message', 'Unknown error')}")
                    except:
                        print(f"  Error: {response.text[:100]}...")

            if not success:
                response.raise_for_status()
            return response

        return wrapper

    # Apply patches
    for method, orig_func in originals.items():
        setattr(requests, method, make_wrapper(method, orig_func))

    # Return unpatch function
    # return lambda: [setattr(requests, m, f) for m, f in originals.items()]


patch_github_requests(os.getenv("GITHUB_TOKEN"))
=======
>>>>>>> 048f01c4


class Action:
    """Handles GitHub Actions API interactions and event processing."""

    def __init__(
        self,
        token: str = None,
        event_name: str = None,
        event_data: dict = None,
    ):
        """Initializes a GitHub Actions API handler with token and event data for processing events."""
        self.token = token or os.getenv("GITHUB_TOKEN")
        self.event_name = event_name or os.getenv("GITHUB_EVENT_NAME")
        self.event_data = event_data or self._load_event_data(os.getenv("GITHUB_EVENT_PATH"))

        self.pr = self.event_data.get("pull_request", {})
        self.repository = self.event_data.get("repository", {}).get("full_name")
        self.headers = {"Authorization": f"Bearer {self.token}", "Accept": "application/vnd.github+json"}
        self.headers_diff = {"Authorization": f"Bearer {self.token}", "Accept": "application/vnd.github.v3.diff"}
        self.eyes_reaction_id = None

    @staticmethod
    def _load_event_data(event_path: str) -> dict:
        """Load GitHub event data from path if it exists."""
        if event_path and Path(event_path).exists():
            return json.loads(Path(event_path).read_text())
        return {}

    def get_username(self) -> str | None:
        """Gets username associated with the GitHub token."""
        query = "query { viewer { login } }"
        response = requests.post(GITHUB_GRAPHQL_URL, json={"query": query}, headers=self.headers)
        if response.status_code != 200:
            print(f"Failed to fetch authenticated user. Status code: {response.status_code}")
            return None
        try:
            return response.json()["data"]["viewer"]["login"]
        except KeyError as e:
            print(f"Error parsing authenticated user response: {e}")
            return None

    def is_org_member(self, username: str) -> bool:
        """Checks if a user is a member of the organization using the GitHub API."""
        org_name = self.repository.split("/")[0]
        url = f"{GITHUB_API_URL}/orgs/{org_name}/members/{username}"
        r = requests.get(url, headers=self.headers)
        return r.status_code == 204  # 204 means the user is a member

    def get_pr_diff(self) -> str:
        """Retrieves the diff content for a specified pull request."""
        url = f"{GITHUB_API_URL}/repos/{self.repository}/pulls/{self.pr.get('number')}"
        r = requests.get(url, headers=self.headers_diff)
        return r.text if r.status_code == 200 else ""

    def get_repo_data(self, endpoint: str) -> dict:
        """Fetches repository data from a specified endpoint."""
        r = requests.get(f"{GITHUB_API_URL}/repos/{self.repository}/{endpoint}", headers=self.headers)
        r.raise_for_status()
        return r.json()

    def toggle_eyes_reaction(self, add: bool = True) -> None:
        """Adds or removes eyes emoji reaction."""
        if self.event_name in ["pull_request", "pull_request_target"]:
            id = self.pr.get("number")
        elif self.event_name == "issue_comment":
            id = f"comments/{self.event_data.get('comment', {}).get('id')}"
        else:
            id = self.event_data.get("issue", {}).get("number")
        if not id:
            return
        url = f"{GITHUB_API_URL}/repos/{self.repository}/issues/{id}/reactions"

        if add:
            response = requests.post(url, json={"content": "eyes"}, headers=self.headers)
            if response.status_code == 201:
                self.eyes_reaction_id = response.json().get("id")
        elif self.eyes_reaction_id:
            requests.delete(f"{url}/{self.eyes_reaction_id}", headers=self.headers)
            self.eyes_reaction_id = None

    def graphql_request(self, query: str, variables: dict = None) -> dict:
        """Executes a GraphQL query against the GitHub API."""
        r = requests.post(GITHUB_GRAPHQL_URL, json={"query": query, "variables": variables}, headers=self.headers)
        r.raise_for_status()
        result = r.json()
        success = "data" in result and not result.get("errors")
        print(f"{'Successful' if success else 'Failed'} discussion GraphQL request. {result.get('errors', '')}")
        return result

    def print_info(self):
        """Print GitHub Actions information including event details and repository information."""
        info = {
            "github.event_name": self.event_name,
            "github.event.action": self.event_data.get("action"),
            "github.repository": self.repository,
            "github.event.pull_request.number": self.pr.get("number"),
            "github.event.pull_request.head.repo.full_name": self.pr.get("head", {}).get("repo", {}).get("full_name"),
            "github.actor": os.environ.get("GITHUB_ACTOR"),
            "github.event.pull_request.head.ref": self.pr.get("head", {}).get("ref"),
            "github.ref": os.environ.get("GITHUB_REF"),
            "github.head_ref": os.environ.get("GITHUB_HEAD_REF"),
            "github.base_ref": os.environ.get("GITHUB_BASE_REF"),
            "github.base_sha": self.pr.get("base", {}).get("sha"),
        }

        if self.event_name == "discussion":
            discussion = self.event_data.get("discussion", {})
            info |= {
                "github.event.discussion.node_id": discussion.get("node_id"),
                "github.event.discussion.number": discussion.get("number"),
            }

        max_key_length = max(len(key) for key in info)
        header = f"Ultralytics Actions {__version__} Information " + "-" * 40
        print(header)
        for key, value in info.items():
            print(f"{key:<{max_key_length + 5}}{value}")
        print("-" * len(header))


def ultralytics_actions_info():
    """Return GitHub Actions environment information and configuration details for Ultralytics workflows."""
    Action().print_info()


def check_pypi_version(pyproject_toml="pyproject.toml"):
    """Compares local and PyPI package versions to determine if a new version should be published."""
    import re

    import tomllib  # requires Python>=3.11

    version_pattern = re.compile(r"^\d+\.\d+\.\d+$")  # e.g. 0.0.0

    with open(pyproject_toml, "rb") as f:
        pyproject = tomllib.load(f)

    package_name = pyproject["project"]["name"]
    local_version = pyproject["project"].get("version", "dynamic")

    # If version is dynamic, extract it from the specified file
    if local_version == "dynamic":
        version_attr = pyproject["tool"]["setuptools"]["dynamic"]["version"]["attr"]
        module_path, attr_name = version_attr.rsplit(".", 1)
        with open(f"{module_path.replace('.', '/')}/__init__.py") as f:
            local_version = next(line.split("=")[1].strip().strip("'\"") for line in f if line.startswith(attr_name))

    print(f"Local Version: {local_version}")
    if not bool(version_pattern.match(local_version)):
        print("WARNING: Incorrect local version pattern")
        return "0.0.0", "0.0.0", False

    # Get online version from PyPI
    response = requests.get(f"https://pypi.org/pypi/{package_name}/json")
    online_version = response.json()["info"]["version"] if response.status_code == 200 else None
    print(f"Online Version: {online_version or 'Not Found'}")

    # Determine if a new version should be published
    if online_version:
        local_ver = tuple(map(int, local_version.split(".")))
        online_ver = tuple(map(int, online_version.split(".")))
        major_diff = local_ver[0] - online_ver[0]
        minor_diff = local_ver[1] - online_ver[1]
        patch_diff = local_ver[2] - online_ver[2]

        publish = (
            (major_diff == 0 and minor_diff == 0 and 0 < patch_diff <= 2)
            or (major_diff == 0 and minor_diff == 1 and local_ver[2] == 0)
            or (major_diff == 1 and local_ver[1] == 0 and local_ver[2] == 0)
        )  # should publish an update
    else:
        publish = True  # publish as this is likely a first release

    return local_version, online_version, publish<|MERGE_RESOLUTION|>--- conflicted
+++ resolved
@@ -10,7 +10,6 @@
 
 GITHUB_API_URL = "https://api.github.com"
 GITHUB_GRAPHQL_URL = "https://api.github.com/graphql"
-<<<<<<< HEAD
 
 
 def patch_github_requests(token: str, verbose: bool = True):
@@ -49,8 +48,7 @@
 
 
 patch_github_requests(os.getenv("GITHUB_TOKEN"))
-=======
->>>>>>> 048f01c4
+
 
 
 class Action:
