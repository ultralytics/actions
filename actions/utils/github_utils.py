# Ultralytics 🚀 AGPL-3.0 License - https://ultralytics.com/license

from __future__ import annotations

import json
import os
from pathlib import Path

import requests

from actions import __version__

GITHUB_API_URL = "https://api.github.com"
GITHUB_GRAPHQL_URL = "https://api.github.com/graphql"
MAX_PR_CHARACTERS = 90000


class Action:
    """Handles GitHub Actions API interactions and event processing."""

    def __init__(
        self,
        token: str = None,
        event_name: str = None,
        event_data: dict = None,
        verbose: bool = True,
    ):
        """Initializes a GitHub Actions API handler with token and event data for processing events."""
        self.token = token or os.getenv("GITHUB_TOKEN")
        self.event_name = event_name or os.getenv("GITHUB_EVENT_NAME")
        self.event_data = event_data or self._load_event_data(os.getenv("GITHUB_EVENT_PATH"))
        self._default_status = {
            "get": [200],
            "post": [200, 201],
            "put": [200, 201, 204],
            "patch": [200],
            "delete": [200, 204],
        }

        self.pr = self.event_data.get("pull_request", {})
        self.repository = self.event_data.get("repository", {}).get("full_name")
        self.headers = {"Authorization": f"Bearer {self.token}", "Accept": "application/vnd.github+json"}
        self.headers_diff = {"Authorization": f"Bearer {self.token}", "Accept": "application/vnd.github.v3.diff"}
        self.eyes_reaction_id = None
        self.verbose = verbose

    def _request(self, method: str, url: str, headers=None, expected_status=None, hard=False, **kwargs):
        """Unified request handler with error checking."""
        headers = headers or self.headers
        expected_status = expected_status or self._default_status[method.lower()]

        response = getattr(requests, method)(url, headers=headers, **kwargs)
        status = response.status_code
        success = status in expected_status

        if self.verbose:
            print(f"{'✓' if success else '✗'} {method.upper()} {url} → {status}")
            if not success:
                try:
                    error_detail = response.json()
                    print(f"  ❌ Error: {error_detail.get('message', 'Unknown error')}")
                except Exception as e:
                    print(f"  ❌ Error: {response.text[:100]}... {e}")

        if not success and hard:
            response.raise_for_status()

        return response

    def get(self, url, **kwargs):
        """Performs GET request with error handling."""
        return self._request("get", url, **kwargs)

    def post(self, url, **kwargs):
        """Performs POST request with error handling."""
        return self._request("post", url, **kwargs)

    def put(self, url, **kwargs):
        """Performs PUT request with error handling."""
        return self._request("put", url, **kwargs)

    def patch(self, url, **kwargs):
        """Performs PATCH request with error handling."""
        return self._request("patch", url, **kwargs)

    def delete(self, url, **kwargs):
        """Performs DELETE request with error handling."""
        return self._request("delete", url, **kwargs)

    @staticmethod
    def _load_event_data(event_path: str) -> dict:
        """Load GitHub event data from path if it exists."""
        if event_path and Path(event_path).exists():
            return json.loads(Path(event_path).read_text())
        return {}

    def is_repo_private(self) -> bool:
        """Checks if the repository is public using event data or GitHub API if needed."""
        return self.event_data.get("repository", {}).get("private")

    def get_username(self) -> str | None:
        """Gets username associated with the GitHub token."""
        response = self.post(GITHUB_GRAPHQL_URL, json={"query": "query { viewer { login } }"})
        if response.status_code == 200:
            try:
                return response.json()["data"]["viewer"]["login"]
            except KeyError as e:
                print(f"Error parsing authenticated user response: {e}")
        return None

    def is_org_member(self, username: str) -> bool:
        """Checks if a user is a member of the organization using the GitHub API."""
        org_name = self.repository.split("/")[0]
        response = self.get(f"{GITHUB_API_URL}/orgs/{org_name}/members/{username}")
        return response.status_code == 204  # 204 means the user is a member

    def get_pr_diff(self, max_characters=90000) -> str:
        """Retrieves the diff content for a specified pull request."""
        url = f"{GITHUB_API_URL}/repos/{self.repository}/pulls/{self.pr.get('number')}"
        response = self.get(url, headers=self.headers_diff)
        if response.status_code == 200:
<<<<<<< HEAD
            return response.text[:MAX_PR_CHARACTERS]
=======
            return response.text[:max_characters]
>>>>>>> 521842f9
        elif response.status_code == 406:
            return "**ERROR: DIFF TOO LARGE - PR exceeds GitHub's 20,000 line limit, unable to retrieve diff."
        else:
            return "**ERROR: UNABLE TO RETRIEVE DIFF."

    def get_repo_data(self, endpoint: str) -> dict:
        """Fetches repository data from a specified endpoint."""
        response = self.get(f"{GITHUB_API_URL}/repos/{self.repository}/{endpoint}")
        return response.json()

    def toggle_eyes_reaction(self, add: bool = True) -> None:
        """Adds or removes eyes emoji reaction."""
        if self.event_name in ["pull_request", "pull_request_target"]:
            id = self.pr.get("number")
        elif self.event_name == "issue_comment":
            id = f"comments/{self.event_data.get('comment', {}).get('id')}"
        else:
            id = self.event_data.get("issue", {}).get("number")
        if not id:
            return
        url = f"{GITHUB_API_URL}/repos/{self.repository}/issues/{id}/reactions"

        if add:
            response = self.post(url, json={"content": "eyes"})
            if response.status_code == 201:
                self.eyes_reaction_id = response.json().get("id")
        elif self.eyes_reaction_id:
            self.delete(f"{url}/{self.eyes_reaction_id}")
            self.eyes_reaction_id = None

    def graphql_request(self, query: str, variables: dict = None) -> dict:
        """Executes a GraphQL query against the GitHub API."""
        r = self.post(GITHUB_GRAPHQL_URL, json={"query": query, "variables": variables})
        result = r.json()
        if "data" not in result or result.get("errors"):
            print(result.get("errors"))
        return result

    def print_info(self):
        """Print GitHub Actions information including event details and repository information."""
        info = {
            "github.event_name": self.event_name,
            "github.event.action": self.event_data.get("action"),
            "github.repository": self.repository,
            "github.repository.private": self.is_repo_private(),
            "github.event.pull_request.number": self.pr.get("number"),
            "github.event.pull_request.head.repo.full_name": self.pr.get("head", {}).get("repo", {}).get("full_name"),
            "github.actor": os.environ.get("GITHUB_ACTOR"),
            "github.event.pull_request.head.ref": self.pr.get("head", {}).get("ref"),
            "github.ref": os.environ.get("GITHUB_REF"),
            "github.head_ref": os.environ.get("GITHUB_HEAD_REF"),
            "github.base_ref": os.environ.get("GITHUB_BASE_REF"),
            "github.base_sha": self.pr.get("base", {}).get("sha"),
        }

        if self.event_name == "discussion":
            discussion = self.event_data.get("discussion", {})
            info |= {
                "github.event.discussion.node_id": discussion.get("node_id"),
                "github.event.discussion.number": discussion.get("number"),
            }

        max_key_length = max(len(key) for key in info)
        header = f"Ultralytics Actions {__version__} Information " + "-" * 40
        print(header)
        for key, value in info.items():
            print(f"{key:<{max_key_length + 5}}{value}")
        print("-" * len(header))


def ultralytics_actions_info():
    """Return GitHub Actions environment information and configuration details for Ultralytics workflows."""
    Action().print_info()<|MERGE_RESOLUTION|>--- conflicted
+++ resolved
@@ -119,11 +119,7 @@
         url = f"{GITHUB_API_URL}/repos/{self.repository}/pulls/{self.pr.get('number')}"
         response = self.get(url, headers=self.headers_diff)
         if response.status_code == 200:
-<<<<<<< HEAD
             return response.text[:MAX_PR_CHARACTERS]
-=======
-            return response.text[:max_characters]
->>>>>>> 521842f9
         elif response.status_code == 406:
             return "**ERROR: DIFF TOO LARGE - PR exceeds GitHub's 20,000 line limit, unable to retrieve diff."
         else:
