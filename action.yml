# Ultralytics Actions 🚀, AGPL-3.0 License https://ultralytics.com/license

name: "Ultralytics Actions"
author: "Ultralytics"
description: "Optimize code and docs with official Ultralytics Actions for syntax, spelling, and link checks."
branding:
  icon: "code"
  color: "blue"
inputs:
  token:
    description: "GitHub token"
    required: true
  labels:
    description: "Run issue and PR auto-labeling"
    required: false
    default: "false"
  python:
    description: "Run Python formatting"
    required: false
    default: "false"
  markdown:
    description: "Run Markdown formatting (deprecated in favor of prettier)"
    required: false
    default: "false"
  prettier:
    description: "Run Prettier formatting for JavaScript, JSX, Angular, Vue, Flow, TypeScript, CSS, HTML, JSON, GraphQL, Markdown, YAML"
    required: false
    default: "false"
  swift:
    description: "Run Swift formatting"
    required: false
    default: "false"
  spelling:
    description: "Run Spelling checks"
    required: false
    default: "false"
  links:
    description: "Run Broken Links checks"
    required: false
    default: "false"
  summary:
    description: "Run PR Summary"
    required: false
    default: "false"
  openai_api_key:
    description: "OpenAI API Key"
    required: false
  openai_model:
    description: "OpenAI Model"
    required: false
    default: "gpt-4o-2024-11-20"
  first_issue_response:
    description: "Example response to a new issue"
    required: false
  first_pr_response:
    description: "Example response to a new PR"
    required: false
  github_username:
    description: "GitHub username for commits"
    required: false
    default: "UltralyticsAssistant"
    # default: "github-actions[bot]"
  github_email:
    description: "GitHub email for commits"
    required: false
    default: "web@ultralytics.com"
    # default: "41898282+github-actions[bot]@users.noreply.github.com"
runs:
  using: "composite"
  steps:
    - uses: astral-sh/setup-uv@v4
    - name: Install Dependencies
      # Note tomli required for codespell with pyproject.toml
      # sudo env "PATH=$PATH" uv pip install --system git+https://github.com/ultralytics/actions@main codespell tomli
      env:
        INPUTS_SPELLING: ${{ inputs.spelling }}
      run: |
<<<<<<< HEAD
        #packages="ultralytics-actions"
        #if [ "$INPUTS_SPELLING" = "true" ]; then
        #  packages="$packages codespell tomli"
        #fi

        # On macOS, don't use sudo as it can cause environment issues
        #if [ "$(uname)" = "Darwin" ]; then
        #  pip install -q $packages
        #else
        #  sudo env "PATH=$PATH" uv pip install --system $packages
        #fi

        python -m pip install --upgrade pip wheel
        pip install -q git+https://github.com/ultralytics/actions@glenn-jocher-patch-1 codespell tomli

=======
        packages="ultralytics-actions"
        if [ "$INPUTS_SPELLING" = "true" ]; then
          packages="$packages codespell tomli"
        fi
        # On macOS, don't use sudo as it can cause environment issues
        if [ "$(uname)" = "Darwin" ]; then
          pip install -q $packages
        else
          sudo env "PATH=$PATH" uv pip install --system $packages
        fi
>>>>>>> df8eedd4
        ultralytics-actions-info
      shell: bash

    - name: Print GitHub Context
      env:
        GITHUB_CONTEXT: ${{ toJson(github) }}
      run: echo "$GITHUB_CONTEXT"
      shell: bash

    # Process Fork PRs -------------------------------------------------------------------------------------------------
    - name: Process Fork
      if: github.event_name == 'pull_request'
      env:
        GITHUB_CONTEXT: ${{ toJson(github) }}
      run: |
        from actions import check_pr_fork
        if check_pr_fork():
            print("Fork detected and processed, skipping remaining steps")
            sys.exit(0)  # Exit successfully, terminating the action
      shell: python
      continue-on-error: true

    # Checkout Repository ----------------------------------------------------------------------------------------------
    - name: Checkout Repository
      if: github.event.action != 'closed'
      uses: actions/checkout@v4
      with:
        repository: ${{ github.event.pull_request.head.repo.full_name || github.repository }}
        token: ${{ inputs.token }}
        ref: ${{ github.head_ref || github.ref }}

    # PR Summary -------------------------------------------------------------------------------------------------------
    - name: PR Summary
      if: (github.event_name == 'pull_request' || github.event_name == 'pull_request_target') && inputs.summary == 'true' && github.event.action != 'synchronize'
      env:
        GITHUB_TOKEN: ${{ inputs.token }}
        OPENAI_API_KEY: ${{ inputs.openai_api_key }}
        OPENAI_MODEL: ${{ inputs.openai_model }}
      run: |
        ultralytics-actions-summarize-pr
      shell: bash
      continue-on-error: true

    # Python formatting ------------------------------------------------------------------------------------------------
    # Ignores the following Docs rules to match Google-style docstrings:
    # D100: Missing docstring in public module
    # D104: Missing docstring in public package
    # D203: 1 blank line required before class docstring
    # D205: 1 blank line required between summary line and description
    # D212: Multi-line docstring summary should start at the first line
    # D213: Multi-line docstring summary should start at the second line
    # D401: First line of docstring should be in imperative mood
    # D406: Section name should end with a newline
    # D407: Missing dashed underline after section
    # D413: Missing blank line after last section
    # --target-version is Python 3.8 for --extend-select UP (pyupgrade)
    - name: Run Python
      if: (github.event_name == 'pull_request' || github.event_name == 'pull_request_target') && inputs.python == 'true' && github.event.action != 'closed'
      run: |
        ruff format \
        --line-length 120 \
        . || true
        ruff check \
        --fix \
        --unsafe-fixes \
        --extend-select I,D,UP \
        --target-version py38 \
        --ignore D100,D104,D203,D205,D212,D213,D401,D406,D407,D413 \
        . || true
        docformatter \
        --wrap-summaries 120 \
        --wrap-descriptions 120 \
        --pre-summary-newline \
        --close-quotes-on-newline \
        --in-place \
        --recursive \
        .
      shell: bash
      continue-on-error: true

    # Prettier (JavaScript, JSX, Angular, Vue, Flow, TypeScript, CSS, HTML, JSON, GraphQL, Markdown, YAML) -------------
    - name: Run Prettier
      if: (github.event_name == 'pull_request' || github.event_name == 'pull_request_target') && (inputs.prettier == 'true' || inputs.markdown == 'true') && github.event.action != 'closed'
      run: |
        ultralytics-actions-update-markdown-code-blocks
        npm install --global prettier
        npx prettier --write "**/*.{js,jsx,ts,tsx,css,less,scss,json,yml,yaml,html,vue,svelte}" '!**/*lock.{json,yaml,yml}' '!**/*.lock' '!**/model.json'
        # Handle Markdown separately
        find . -name "*.md" ! -path "*/docs/*" -exec npx prettier --write {} +
        if [ -d "./docs" ]; then
          find ./docs -name "*.md" ! -path "*/reference/*" -exec npx prettier --tab-width 4 --write {} +
        fi
      shell: bash
      continue-on-error: true

    # - name: Fix MkDocs reference section changes
    #   if: (github.event_name == 'pull_request' || github.event_name == 'pull_request_target') && (inputs.prettier == 'true' || inputs.markdown == 'true') && github.event.action != 'closed'
    #   run: |
    #     from pathlib import Path
    #     for file in Path("./docs").rglob('*.md'):
    #         content = file.read_text()
    #         updated_content = content.replace(".\_","._")
    #         file.write_text(updated_content)
    #   shell: python
    #   continue-on-error: true

    # Swift formatting -------------------------------------------------------------------------------------------------
    - name: Run Swift Formatter
      if: (github.event_name == 'pull_request' || github.event_name == 'pull_request_target') && inputs.swift == 'true' && github.event.action != 'closed'
      run: |
        brew install swift-format
        swift-format --in-place --recursive .
      shell: bash
      continue-on-error: true

    # Spelling ---------------------------------------------------------------------------------------------------------
    - name: Run Codespell
      if: (github.event_name == 'pull_request' || github.event_name == 'pull_request_target') && inputs.spelling == 'true' && github.event.action != 'closed'
      run: |
        codespell \
          --write-changes \
          --ignore-words-list "crate,nd,ned,strack,dota,ane,segway,fo,gool,winn,commend,bloc,nam,afterall,skelton,goin" \
          --skip "*.pt,*.pth,*.torchscript,*.onnx,*.tflite,*.pb,*.bin,*.param,*.mlmodel,*.engine,*.npy,*.data*,*.csv,*pnnx*,*venv*,*translat*,*lock*,__pycache__*,*.ico,*.jpg,*.png,*.mp4,*.mov,/runs,/.git,./docs/??/*.md,./docs/mkdocs_??.yml"
      shell: bash
      continue-on-error: true

    # Autolabel Issues and PRs (run before commit changes in case commit fails) ----------------------------------------
    - name: Autolabel Issues and PRs
      if: inputs.labels == 'true' && (github.event.action == 'opened' || github.event.action == 'created')
      env:
        GITHUB_TOKEN: ${{ inputs.token }}
        FIRST_ISSUE_RESPONSE: ${{ inputs.first_issue_response }}
        FIRST_PR_RESPONSE: ${{ inputs.first_pr_response }}
        OPENAI_API_KEY: ${{ inputs.openai_api_key }}
        OPENAI_MODEL: ${{ inputs.openai_model }}
      run: |
        ultralytics-actions-first-interaction
      shell: bash
      continue-on-error: true

    # Commit Changes ---------------------------------------------------------------------------------------------------
    - name: Commit and Push Changes
      if: (github.event_name == 'pull_request' || github.event_name == 'pull_request_target') && github.event.action != 'closed'
      env:
        GITHUB_USERNAME: ${{ inputs.github_username }}
        GITHUB_EMAIL: ${{ inputs.github_email }}
      run: |
        git config --global user.name "$GITHUB_USERNAME"
        git config --global user.email "$GITHUB_EMAIL"
        git add .
        git reset HEAD -- .github/workflows/  # workflow changes are not permitted with default token
        if ! git diff --staged --quiet; then
          git commit -m "Auto-format by https://ultralytics.com/actions"
          git push
        else
          echo "No changes to commit"
        fi
      shell: bash
      continue-on-error: true

    # Broken links -----------------------------------------------------------------------------------------------------
    - name: Broken Link Checker
      if: inputs.links == 'true' && github.event.action != 'closed'
      uses: lycheeverse/lychee-action@v2.2.0
      with:
        # Check all markdown and html files in repo. Ignores the following status codes to reduce false positives:
        #   - 403(OpenVINO, "forbidden")
        #   - 429(Instagram, "too many requests")
        #   - 500(Zenodo, "cached")
        #   - 502(Zenodo, "bad gateway")
        #   - 999(LinkedIn, "unknown status code")
        args: |
          --scheme https
          --timeout 60
          --insecure
          --accept 403,429,500,502,999
          --exclude-all-private
          --exclude "https?://(www\.)?(github\.com|linkedin\.com|twitter\.com|instagram\.com|kaggle\.com|fonts\.gstatic\.com|url\.com)"
          "./**/*.md"
          "./**/*.html"
        token: ${{ inputs.token }}
        output: ../lychee/results.md
        fail: true
      continue-on-error: false<|MERGE_RESOLUTION|>--- conflicted
+++ resolved
@@ -75,34 +75,8 @@
       env:
         INPUTS_SPELLING: ${{ inputs.spelling }}
       run: |
-<<<<<<< HEAD
-        #packages="ultralytics-actions"
-        #if [ "$INPUTS_SPELLING" = "true" ]; then
-        #  packages="$packages codespell tomli"
-        #fi
-
-        # On macOS, don't use sudo as it can cause environment issues
-        #if [ "$(uname)" = "Darwin" ]; then
-        #  pip install -q $packages
-        #else
-        #  sudo env "PATH=$PATH" uv pip install --system $packages
-        #fi
-
-        python -m pip install --upgrade pip wheel
-        pip install -q git+https://github.com/ultralytics/actions@glenn-jocher-patch-1 codespell tomli
-
-=======
-        packages="ultralytics-actions"
-        if [ "$INPUTS_SPELLING" = "true" ]; then
-          packages="$packages codespell tomli"
-        fi
-        # On macOS, don't use sudo as it can cause environment issues
-        if [ "$(uname)" = "Darwin" ]; then
-          pip install -q $packages
-        else
-          sudo env "PATH=$PATH" uv pip install --system $packages
-        fi
->>>>>>> df8eedd4
+        sudo env "PATH=$PATH" uv pip install --system git+https://github.com/ultralytics/actions@glenn-jocher-patch-1 codespell tomli
+        
         ultralytics-actions-info
       shell: bash
 
