# Ultralytics Actions 🚀, AGPL-3.0 License https://ultralytics.com/license

name: "Ultralytics Actions"
author: "Ultralytics"
description: "Optimize code and docs with official Ultralytics Actions for syntax, spelling, and link checks."
branding:
  icon: "code"
  color: "blue"
inputs:
  token:
    description: "GitHub token"
    required: true
  labels:
    description: "Run issue and PR auto-labeling"
    required: false
    default: "false"
  python:
    description: "Run Python formatting"
    required: false
    default: "false"
  markdown:
    description: "Run Markdown formatting (deprecated in favor of prettier)"
    required: false
    default: "false"
  prettier:
    description: "Run Prettier formatting for JavaScript, JSX, Angular, Vue, Flow, TypeScript, CSS, HTML, JSON, GraphQL, Markdown, YAML"
    required: false
    default: "false"
  swift:
    description: "Run Swift formatting"
    required: false
    default: "false"
  spelling:
    description: "Run Spelling checks"
    required: false
    default: "false"
  links:
    description: "Run Broken Links checks"
    required: false
    default: "false"
  summary:
    description: "Run PR Summary"
    required: false
    default: "false"
  openai_api_key:
    description: "OpenAI API Key"
    required: false
  openai_model:
    description: "OpenAI Model"
    required: false
    default: "gpt-4o"
  first_issue_response:
    description: "Example response to a new issue"
    required: false
  first_pr_response:
    description: "Example response to a new PR"
    required: false
  github_username:
    description: "GitHub username for commits"
    required: false
    default: "UltralyticsAssistant"
  github_email:
    description: "GitHub email for commits"
    required: false
    default: "web@ultralytics.com"
runs:
  using: "composite"
  steps:
    - uses: astral-sh/setup-uv@v3
    - name: Install Dependencies
      # Note tomli required for codespell with pyproject.toml
      # For debug:
      #   python -m pip install --upgrade pip wheel
      #   pip install -q git+https://github.com/ultralytics/actions@main codespell tomli
      run: |
<<<<<<< HEAD
        # packages="ultralytics-actions"
        # if [ "${{ inputs.spelling }}" = "true" ]; then
        #   packages="$packages codespell tomli"
        # fi
        sudo env "PATH=$PATH" uv pip install git+https://github.com/ultralytics/actions@cla-branch codespell tomli --system
=======
        packages="ultralytics-actions"
        if [ "${{ inputs.spelling }}" = "true" ]; then
          packages="$packages codespell tomli"
        fi
        
        # On macOS, don't use sudo as it can cause environment issues
        if [ "$(uname)" = "Darwin" ]; then
          pip install -q $packages
        else
          sudo env "PATH=$PATH" uv pip install --system $packages
        fi

>>>>>>> e892a31d
        ultralytics-actions-info
      shell: bash

    # Checkout Repository ----------------------------------------------------------------------------------------------
    - name: Checkout Repository
      if: github.event.action != 'closed'
      uses: actions/checkout@v4
      with:
        repository: ${{ github.event.pull_request.head.repo.full_name || github.repository }}
        token: ${{ inputs.token }}
        ref: ${{ github.head_ref || github.ref }}
        fetch-depth: 0

    # PR Summary -------------------------------------------------------------------------------------------------------
    - name: PR Summary
      if: (github.event_name == 'pull_request' || github.event_name == 'pull_request_target') && inputs.summary == 'true' && github.event.action != 'synchronize'
      env:
        GITHUB_TOKEN: ${{ inputs.token }}
        OPENAI_API_KEY: ${{ inputs.openai_api_key }}
        OPENAI_MODEL: ${{ inputs.openai_model }}
      run: |
        ultralytics-actions-summarize-pr
      shell: bash
      continue-on-error: true

    # Python formatting ------------------------------------------------------------------------------------------------
    # Ignores the following Docs rules to match Google-style docstrings:
    # D100: Missing docstring in public module
    # D104: Missing docstring in public package
    # D203: 1 blank line required before class docstring
    # D205: 1 blank line required between summary line and description
    # D212: Multi-line docstring summary should start at the first line
    # D213: Multi-line docstring summary should start at the second line
    # D401: First line of docstring should be in imperative mood
    # D406: Section name should end with a newline
    # D407: Missing dashed underline after section
    # D413: Missing blank line after last section
    # --target-version is Python 3.8 for --extend-select UP (pyupgrade)
    - name: Run Python
      if: (github.event_name == 'pull_request' || github.event_name == 'pull_request_target') && inputs.python == 'true' && github.event.action != 'closed'
      run: |
        ruff format \
        --line-length 120 \
        . || true
        ruff check \
        --fix \
        --unsafe-fixes \
        --extend-select I,D,UP \
        --target-version py38 \
        --ignore D100,D104,D203,D205,D212,D213,D401,D406,D407,D413 \
        . || true
        docformatter \
        --wrap-summaries 120 \
        --wrap-descriptions 120 \
        --pre-summary-newline \
        --close-quotes-on-newline \
        --in-place \
        --recursive \
        .
      shell: bash
      continue-on-error: true

    # Prettier (JavaScript, JSX, Angular, Vue, Flow, TypeScript, CSS, HTML, JSON, GraphQL, Markdown, YAML) -------------
    - name: Run Prettier
      if: (github.event_name == 'pull_request' || github.event_name == 'pull_request_target') && (inputs.prettier == 'true' || inputs.markdown == 'true') && github.event.action != 'closed'
      run: |
        ultralytics-actions-update-markdown-code-blocks

        npm install --global prettier
        # npx prettier --write "**/*.{js,jsx,ts,tsx,css,less,scss,json,md,mdx,yml,yaml,html,vue,svelte}"
        npx prettier --write "**/*.{css,json,yml,yaml}" '!**/*lock.{json,yaml,yml}' '!**/*.lock'
        find . -name "*.md" ! -path "*/docs/*" -exec npx prettier --write {} +
        find ./docs -name "*.md" ! -path "*/reference/*" -exec npx prettier --tab-width 4 --write {} + || true  # error if no /docs dir
      shell: bash
      continue-on-error: true

    - name: Update unordered Markdown list indents to 4 spaces for MkDocs compatibility
      if: (github.event_name == 'pull_request' || github.event_name == 'pull_request_target') && (inputs.prettier == 'true' || inputs.markdown == 'true') && github.event.action != 'closed'
      run: |
        from pathlib import Path
        for file in Path("./docs").rglob('*.md'):
            content = file.read_text()
            updated_content = content.replace("| - ","| -   ").replace('-   ', '- ').replace("** ","**   ").replace("*   ","* ")
            file.write_text(updated_content)
      shell: python
      continue-on-error: true

    # Swift formatting -------------------------------------------------------------------------------------------------
    - name: Run Swift Formatter
      if: (github.event_name == 'pull_request' || github.event_name == 'pull_request_target') && inputs.swift == 'true' && github.event.action != 'closed'
      run: |
        brew install swift-format
        swift-format --in-place --recursive .
      shell: bash
      continue-on-error: true

    # Spelling ---------------------------------------------------------------------------------------------------------
    - name: Run Codespell
      if: (github.event_name == 'pull_request' || github.event_name == 'pull_request_target') && inputs.spelling == 'true' && github.event.action != 'closed'
      run: |
        codespell \
          --write-changes \
          --ignore-words-list "crate,nd,ned,strack,dota,ane,segway,fo,gool,winn,commend,bloc,nam,afterall,skelton,goin" \
          --skip "*.pt,*.pth,*.torchscript,*.onnx,*.tflite,*.pb,*.bin,*.param,*.mlmodel,*.engine,*.npy,*.data*,*.csv,*pnnx*,*venv*,*translat*,*lock*,__pycache__*,*.ico,*.jpg,*.png,*.mp4,*.mov,/runs,/.git,./docs/??/*.md,./docs/mkdocs_??.yml"
      shell: bash
      continue-on-error: true

    # Autolabel Issues and PRs (run before commit changes in case commit fails) ----------------------------------------
    - name: Autolabel Issues and PRs
      if: inputs.labels == 'true' && (github.event.action == 'opened' || github.event.action == 'created')
      env:
        GITHUB_TOKEN: ${{ inputs.token }}
        FIRST_ISSUE_RESPONSE: ${{ inputs.first_issue_response }}
        FIRST_PR_RESPONSE: ${{ inputs.first_pr_response }}
        OPENAI_API_KEY: ${{ inputs.openai_api_key }}
        OPENAI_MODEL: ${{ inputs.openai_model }}
      run: |
        ultralytics-actions-first-interaction
      shell: bash
      continue-on-error: true

    # Commit Changes ---------------------------------------------------------------------------------------------------
    - name: Commit and Push Changes
      if: (github.event_name == 'pull_request' || github.event_name == 'pull_request_target') && github.event.action != 'closed'
      run: |
        git config --global user.name "${{ inputs.github_username }}"
        git config --global user.email "${{ inputs.github_email }}"
        git pull origin ${{ github.head_ref || github.ref }}
        git add .
        git reset HEAD -- .github/workflows/  # workflow changes are not permitted with default token
        if ! git diff --staged --quiet; then
          git commit -m "Auto-format by https://ultralytics.com/actions"
          git push
        else
          echo "No changes to commit"
        fi
      shell: bash
      continue-on-error: false

    # Broken links -----------------------------------------------------------------------------------------------------
    - name: Broken Link Checker
      if: inputs.links == 'true' && github.event.action != 'closed'
      uses: lycheeverse/lychee-action@v2.0.2
      with:
        # Check all markdown and html files in repo. Ignores the following status codes to reduce false positives:
        #   - 403(OpenVINO, "forbidden")
        #   - 429(Instagram, "too many requests")
        #   - 500(Zenodo, "cached")
        #   - 502(Zenodo, "bad gateway")
        #   - 999(LinkedIn, "unknown status code")
        args: |
          --scheme https
          --timeout 60
          --insecure
          --accept 403,429,500,502,999
          --exclude-all-private
          --exclude "https?://(www\.)?(github\.com|linkedin\.com|twitter\.com|instagram\.com|kaggle\.com|fonts\.gstatic\.com|url\.com)"
          "./**/*.md"
          "./**/*.html"
        token: ${{ inputs.token }}
        output: ../lychee/results.md
        fail: true
      continue-on-error: false<|MERGE_RESOLUTION|>--- conflicted
+++ resolved
@@ -70,17 +70,11 @@
     - name: Install Dependencies
       # Note tomli required for codespell with pyproject.toml
       # For debug:
-      #   python -m pip install --upgrade pip wheel
       #   pip install -q git+https://github.com/ultralytics/actions@main codespell tomli
       run: |
-<<<<<<< HEAD
-        # packages="ultralytics-actions"
-        # if [ "${{ inputs.spelling }}" = "true" ]; then
-        #   packages="$packages codespell tomli"
-        # fi
-        sudo env "PATH=$PATH" uv pip install git+https://github.com/ultralytics/actions@cla-branch codespell tomli --system
-=======
-        packages="ultralytics-actions"
+        packages="ultralytics_actions"
+        # For debug
+        packages="git+https://github.com/ultralytics/actions@cla-branch"
         if [ "${{ inputs.spelling }}" = "true" ]; then
           packages="$packages codespell tomli"
         fi
@@ -89,10 +83,9 @@
         if [ "$(uname)" = "Darwin" ]; then
           pip install -q $packages
         else
-          sudo env "PATH=$PATH" uv pip install --system $packages
+          sudo env "PATH=$PATH" uv pip install  codespell tomli
         fi
 
->>>>>>> e892a31d
         ultralytics-actions-info
       shell: bash
 
