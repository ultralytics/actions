--- conflicted
+++ resolved
@@ -90,11 +90,7 @@
         if [ "$(uname)" = "Darwin" ]; then
           uv pip install --system --break-system-packages $packages
         else
-<<<<<<< HEAD
-          sudo env "PATH=$PATH" uv pip install  codespell tomli
-=======
           sudo env "PATH=$PATH" uv pip install --system --break-system-packages $packages
->>>>>>> fb536196
         fi
         ultralytics-actions-info
       shell: bash
