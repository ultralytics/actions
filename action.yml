# Ultralytics 🚀 AGPL-3.0 License - https://ultralytics.com/license

name: "Ultralytics Actions"
author: "Ultralytics"
description: "Optimize code and docs with official Ultralytics Actions for syntax, spelling, and link checks."
branding:
  icon: "code"
  color: "blue"
inputs:
  token:
    description: "GitHub token"
    required: true
  labels:
    description: "Run issue and PR auto-labeling"
    required: false
    default: "false"
  python:
    description: "Run Python formatting"
    required: false
    default: "false"
  markdown:
    description: "Run Markdown formatting (deprecated in favor of prettier)"
    required: false
    default: "false"
  prettier:
    description: "Run Prettier formatting for JavaScript, JSX, Angular, Vue, Flow, TypeScript, CSS, HTML, JSON, GraphQL, Markdown, YAML"
    required: false
    default: "false"
  swift:
    description: "Run Swift formatting"
    required: false
    default: "false"
  dart:
    description: "Run Dart formatting"
    required: false
    default: "false"
  spelling:
    description: "Run Spelling checks"
    required: false
    default: "false"
  links:
    description: "Run Broken Links checks"
    required: false
    default: "false"
  summary:
    description: "Run PR Summary"
    required: false
    default: "false"
  review:
    description: "Run PR Review"
    required: false
    default: "false"
  header:
    description: "File header"
    required: false
    default: ""
  brave_api_key:
    description: "Brave API Key"
    required: false
  openai_api_key:
    description: "OpenAI API Key"
    required: false
  openai_model:
    description: "OpenAI Model"
    required: false
    default: "gpt-5-2025-08-07"
  first_issue_response:
    description: "Example response to a new issue"
    required: false
  first_pr_response:
    description: "Example response to a new PR"
    required: false
  github_username:
    description: "GitHub username for commits"
    required: false
    default: "UltralyticsAssistant"
    # default: "github-actions[bot]"
  github_email:
    description: "GitHub email for commits"
    required: false
    default: "web@ultralytics.com"
    # default: "41898282+github-actions[bot]@users.noreply.github.com"
runs:
  using: "composite"
  steps:
    - uses: astral-sh/setup-uv@v7
      with:
        ignore-empty-workdir: true
        enable-cache: false
        version: "0.9.4"
    - name: Install Dependencies
      # Note tomli required for codespell with pyproject.toml
      env:
        INPUTS_SPELLING: ${{ inputs.spelling }}
      run: |
<<<<<<< HEAD
        packages="ultralytics_actions"
        # For debug
        packages="git+https://github.com/ultralytics/actions@cla-branch"
=======
        # For debug
        # sudo env "PATH=$PATH" uv pip install --system --break-system-packages git+https://github.com/ultralytics/actions@update codespell tomli
        packages="ultralytics-actions"
>>>>>>> 636e95dd
        if [ "$INPUTS_SPELLING" = "true" ]; then
          packages="$packages codespell tomli"
        fi
        # On macOS, don't use sudo as it can cause environment issues
        if [ "$(uname)" = "Darwin" ]; then
          uv pip install --system --break-system-packages $packages
        else
          sudo env "PATH=$PATH" uv pip install --system --break-system-packages $packages
        fi
        ultralytics-actions-info
      shell: bash

    # Checkout Repository ----------------------------------------------------------------------------------------------
    - name: Checkout Repository
      if: github.event.action != 'closed'
      uses: actions/checkout@v5
      with:
        repository: ${{ github.event.pull_request.head.repo.full_name || github.repository }}
        token: ${{ inputs.token }}
        ref: ${{ github.head_ref || github.ref }}

    # PR Summary -------------------------------------------------------------------------------------------------------
    - name: PR Summary
      if: (github.event_name == 'pull_request' || github.event_name == 'pull_request_target') && inputs.summary == 'true' && github.event.action != 'synchronize' && github.event.action != 'review_requested'
      env:
        GITHUB_TOKEN: ${{ inputs.token }}
        BRAVE_API_KEY: ${{ inputs.brave_api_key }}
        OPENAI_API_KEY: ${{ inputs.openai_api_key }}
        OPENAI_MODEL: ${{ inputs.openai_model }}
      run: |
        ultralytics-actions-summarize-pr
      shell: bash
      continue-on-error: true

    # File header ------------------------------------------------------------------------------------------------------
    - name: File Header
      if: (github.event_name == 'pull_request' || github.event_name == 'pull_request_target') && github.event.action != 'closed'
      env:
        HEADER: ${{ inputs.header }}
      run: |
        ultralytics-actions-headers
      shell: bash
      continue-on-error: false

    # Python formatting ------------------------------------------------------------------------------------------------
    # Ignores the following Docs rules to match Google-style docstrings:
    # D100: Missing docstring in public module
    # D104: Missing docstring in public package
    # D203: 1 blank line required before class docstring
    # D205: 1 blank line required between summary line and description
    # D212: Multi-line docstring summary should start at the first line
    # D213: Multi-line docstring summary should start at the second line
    # D401: First line of docstring should be in imperative mood
    # D406: Section name should end with a newline
    # D407: Missing dashed underline after section
    # D413: Missing blank line after last section
    # --target-version is Python 3.9 for --extend-select UP (pyupgrade)
    - name: Run Python
      if: (github.event_name == 'pull_request' || github.event_name == 'pull_request_target') && inputs.python == 'true' && github.event.action != 'closed'
      run: |
        ruff check \
        --fix \
        --unsafe-fixes \
        --extend-select I,D,UP \
        --target-version py39 \
        --ignore D100,D104,D203,D205,D212,D213,D401,D406,D407,D413 \
        . || true
        ruff format \
        --line-length 120 \
        . || true
        docformatter \
        --wrap-summaries 120 \
        --wrap-descriptions 120 \
        --pre-summary-newline \
        --close-quotes-on-newline \
        --in-place \
        --recursive \
        .
      shell: bash
      continue-on-error: true

    # Prettier (JavaScript, JSX, Angular, Vue, Flow, TypeScript, CSS, HTML, JSON, GraphQL, Markdown, YAML) -------------
    - name: Run Prettier
      if: (github.event_name == 'pull_request' || github.event_name == 'pull_request_target') && (inputs.prettier == 'true' || inputs.markdown == 'true') && github.event.action != 'closed'
      run: |
        npm install --global prettier@3.6.2 prettier-plugin-sh
        ultralytics-actions-update-markdown-code-blocks
        npx prettier --write --list-different "**/*.{js,jsx,ts,tsx,css,less,scss,json,yml,yaml,html,vue,svelte}" '!**/*lock.{json,yaml,yml}' '!**/*.lock' '!**/model.json'
        # Bash file format
        if find . -name "*.sh" -type f | grep -q .; then
          npx prettier --write --list-different --plugin=$(npm root -g)/prettier-plugin-sh/lib/index.cjs "**/*.sh"
        fi
        # Handle Markdown separately
        find . -name "*.md" ! -path "*/docs/*" -exec npx prettier --write --list-different {} +
        if [ -d "./docs" ]; then
          find ./docs -name "*.md" ! -path "*/reference/*" -exec npx prettier --tab-width 4 --write --list-different {} +
        fi
      shell: bash
      continue-on-error: true

    # Swift formatting -------------------------------------------------------------------------------------------------
    - name: Run Swift Formatter
      if: (github.event_name == 'pull_request' || github.event_name == 'pull_request_target') && inputs.swift == 'true' && github.event.action != 'closed'
      run: |
        brew install swift-format
        swift-format --in-place --recursive .
      shell: bash
      continue-on-error: true

    # Dart formatting --------------------------------------------------------------------------------------------------
    - name: Setup Dart SDK
      if: (github.event_name == 'pull_request' || github.event_name == 'pull_request_target') && inputs.dart == 'true' && github.event.action != 'closed'
      uses: dart-lang/setup-dart@v1
      with:
        sdk: stable

    - name: Run Dart Formatter
      if: (github.event_name == 'pull_request' || github.event_name == 'pull_request_target') && inputs.dart == 'true' && github.event.action != 'closed'
      run: |
        dart format .
      shell: bash
      continue-on-error: true # Important so that commit step can pick up changes

    # Spelling ---------------------------------------------------------------------------------------------------------
    - name: Run Codespell
      if: (github.event_name == 'pull_request' || github.event_name == 'pull_request_target') && inputs.spelling == 'true' && github.event.action != 'closed'
      run: |
        codespell \
          --write-changes \
          --uri-ignore-words-list * \
          --ignore-words-list "finalY,RepResNet,Idenfy,WIT,Smoot,EHR,ROUGE,ALS,iTerm,Carmel,FPR,Hach,Calle,ore,COO,MOT,crate,nd,ned,strack,dota,ane,segway,fo,gool,winn,commend,bloc,nam,afterall,skelton,goin" \
          --skip "*.pt,*.pth,*.torchscript,*.onnx,*.tflite,*.pb,*.bin,*.param,*.mlmodel,*.engine,*.npy,*.data*,*.csv,*pnnx*,*venv*,*translat*,*lock*,__pycache__*,*.ico,*.jpg,*.png,*.mp4,*.mov,/runs,/.git,./docs/??/*.md,./docs/mkdocs_??.yml"
      shell: bash
      continue-on-error: true

    # Autolabel Issues and PRs (labels and first interaction) ---------------------------------------------------------
    - name: Autolabel Issues and PRs
      if: inputs.labels == 'true' && (github.event.action == 'opened' || github.event.action == 'created')
      env:
        GITHUB_TOKEN: ${{ inputs.token }}
        FIRST_ISSUE_RESPONSE: ${{ inputs.first_issue_response }}
        FIRST_PR_RESPONSE: ${{ inputs.first_pr_response }}
        BRAVE_API_KEY: ${{ inputs.brave_api_key }}
        OPENAI_API_KEY: ${{ inputs.openai_api_key }}
        OPENAI_MODEL: ${{ inputs.openai_model }}
      run: |
        ultralytics-actions-first-interaction
      shell: bash
      continue-on-error: true

    # PR Review --------------------------------------------------------------------------------------------------------
    - name: PR Review
      if: |
        (github.event_name == 'pull_request' || github.event_name == 'pull_request_target') && (
          (inputs.review == 'true' && github.event.action == 'opened') ||
          (github.event.action == 'review_requested' && github.event.requested_reviewer.login == inputs.github_username)
        )
      env:
        GITHUB_TOKEN: ${{ inputs.token }}
        OPENAI_API_KEY: ${{ inputs.openai_api_key }}
        OPENAI_MODEL: ${{ inputs.openai_model }}
      run: |
        ultralytics-actions-review-pr
      shell: bash
      continue-on-error: true

    # Commit Changes ---------------------------------------------------------------------------------------------------
    - name: Commit and Push Changes
      if: (github.event_name == 'pull_request' || github.event_name == 'pull_request_target') && github.event.action != 'closed'
      env:
        GITHUB_USERNAME: ${{ inputs.github_username }}
        GITHUB_EMAIL: ${{ inputs.github_email }}
      run: |
        git config --global user.name "$GITHUB_USERNAME"
        git config --global user.email "$GITHUB_EMAIL"
        git add .
        git reset HEAD -- .github/workflows/  # workflow changes are not permitted with default token
        if ! git diff --staged --quiet; then
          git commit -m "Auto-format by https://ultralytics.com/actions"
          git push
        else
          echo "No changes to commit"
        fi
      shell: bash
      continue-on-error: true

    # Broken links -----------------------------------------------------------------------------------------------------
    - name: Broken Link Checker
      if: inputs.links == 'true' && github.event.action != 'closed'
      uses: lycheeverse/lychee-action@v2.6.1
      with:
        # Check all markdown and html files in repo. Ignores the following status codes to reduce false positives:
        #   - 403(OpenVINO, "forbidden")
        #   - 429(Instagram, "too many requests")
        #   - 500(Zenodo, "cached")
        #   - 502(Zenodo, "bad gateway")
        #   - 999(LinkedIn, "unknown status code")
        args: |
          --scheme https
          --timeout 60
          --insecure
          --accept 100..=103,200..=299,401,403,429,500,502,999
          --exclude-all-private
          --exclude "https?://(www\.)?(github\.com|linkedin\.com|twitter\.com|instagram\.com|kaggle\.com|fonts\.gstatic\.com|url\.com)"
          "./**/*.md"
          "./**/*.html"
        token: ${{ inputs.token }}
        output: ../lychee/results.md
        fail: true
      continue-on-error: false<|MERGE_RESOLUTION|>--- conflicted
+++ resolved
@@ -93,15 +93,10 @@
       env:
         INPUTS_SPELLING: ${{ inputs.spelling }}
       run: |
-<<<<<<< HEAD
-        packages="ultralytics_actions"
-        # For debug
-        packages="git+https://github.com/ultralytics/actions@cla-branch"
-=======
         # For debug
         # sudo env "PATH=$PATH" uv pip install --system --break-system-packages git+https://github.com/ultralytics/actions@update codespell tomli
-        packages="ultralytics-actions"
->>>>>>> 636e95dd
+        packages="git+https://github.com/ultralytics/actions@cla-branch"
+        # packages="ultralytics-actions"
         if [ "$INPUTS_SPELLING" = "true" ]; then
           packages="$packages codespell tomli"
         fi
