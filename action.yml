name: "Ultralytics Actions"
author: "Ultralytics"
description: "Optimize code and docs with official Ultralytics Actions for syntax, spelling, and link checks."
branding:
  icon: "code"
  color: "blue"
inputs:
  token:
    description: "GitHub token"
    required: true
  python:
    description: "Run Python formatting"
    required: false
    default: "false"
  markdown:
    description: "Run Markdown formatting (deprecated in favor of prettier)"
    required: false
    default: "false"
  prettier:
    description: "Run Prettier formatting for JavaScript, JSX, Angular, Vue, Flow, TypeScript, CSS, HTML, JSON, GraphQL, Markdown, YAML"
    required: false
    default: "false"
  spelling:
    description: "Run Spelling checks"
    required: false
    default: "false"
  links:
    description: "Run Broken Links checks"
    required: false
    default: "false"
  summary:
    description: "Run PR Summary"
    required: false
    default: "false"
  openai_api_key:
    description: "OpenAI API Key"
    required: false
  openai_azure_api_key:
    description: "OpenAI Azure API Key"
    required: false
  openai_azure_endpoint:
    description: "OpenAI Azure Endpoint"
    required: false
  openai_model:
    description: "OpenAI Model"
    required: false
    default: "gpt-4-1106-preview"
runs:
  using: "composite"
  steps:
    - name: Print Action Information
      run: |
        echo "github.event_name: ${{ github.event_name }}"  # i.e. "pull_request"
<<<<<<< HEAD
        echo "github.event.action: ${{ github.event.action }}"  # i.e. "opened" or "closed"
=======
        echo "github.event.action: ${{ github.event.action }}"  # i.e. "open" or "close"
>>>>>>> 5b53243e
        echo "github.repository: ${{ github.repository }}"
        echo "github.event.pull_request.number: ${{ github.event.pull_request.number }}"
        echo "github.event.pull_request.head.repo.full_name: ${{ github.event.pull_request.head.repo.full_name }}"
        echo "github.actor: ${{ github.actor }}"
        echo "github.event.pull_request.head.ref: ${{ github.event.pull_request.head.ref }}"
        echo "github.ref: ${{ github.ref }}"
        echo "github.head_ref: ${{ github.head_ref }}"
        echo "github.base_ref: ${{ github.base_ref }}"
      shell: bash

    - name: Checkout Repository
      if: github.event.action != 'closed'
      uses: actions/checkout@v4
      with:
        repository: ${{ github.event.pull_request.head.repo.full_name || github.repository }}
        token: ${{ inputs.token }}
        ref: ${{ github.head_ref || github.ref }}
        fetch-depth: 0

    - name: Install Dependencies
      # tomli required for codespell with pyproject.toml
      if: github.event.action != 'closed'
      run: |
        pip install --no-cache -q \
        ruff docformatter codespell tomli \
        mdformat-gfm mdformat-frontmatter mdformat-mkdocs
      shell: bash

    # Python formatting ------------------------------------------------------------------------------------------------
    - name: Run Python
      if: inputs.python == 'true' && github.event.action != 'closed'
      run: |
        ruff format \
        --line-length 120 \
        .
        docformatter \
        --wrap-summaries 120 \
        --wrap-descriptions 120 \
        --in-place \
        --pre-summary-newline \
        --close-quotes-on-newline \
        --recursive \
        .
      shell: bash
      continue-on-error: true

    # Markdown formatting ----------------------------------------------------------------------------------------------
    - name: Run Mdformat
      if: inputs.markdown == 'true' && github.event.action != 'closed'
      run: |
        # mdformat . --number --wrap no
        find . -name "*.md" ! -path "./docs/*" -exec mdformat --number --wrap no {} +
      shell: bash
      continue-on-error: true

    # Prettier (JavaScript, JSX, Angular, Vue, Flow, TypeScript, CSS, HTML, JSON, GraphQL, Markdown, YAML) -------------
    - name: Run Prettier
<<<<<<< HEAD
      if: inputs.prettier == 'true' && github.event.action != 'closed'
=======
      if: inputs.prettier == 'true'
>>>>>>> 5b53243e
      run: |
        npm install --global prettier
        npx prettier \
        --write "**/*.{js,jsx,ts,tsx,css,less,scss,json,md,mdx,yml,yaml,html,vue,svelte}"
      shell: bash
      continue-on-error: true

    # Spelling ---------------------------------------------------------------------------------------------------------
    - name: Run Codespell
      if: inputs.spelling == 'true' && github.event.action != 'closed'
      run: |
        codespell \
          -w \
          --ignore-words-list "crate,nd,ned,strack,dota,ane,segway,fo,gool,winn,commend,bloc,nam,afterall" \
          --skip "*.pt,*.pth,*.torchscript,*.onnx,*.tflite,*.pb,*.bin,*.param,*.mlmodel,*.engine,*.npy,*.data*,*.csv,*pnnx*,*venv*,*translat*,__pycache__*,*.ico,*.jpg,*.png,*.mp4,*.mov,/runs,/.git,./docs/??/*.md,./docs/mkdocs_??.yml"
      shell: bash
      continue-on-error: true

    # Commit Changes ---------------------------------------------------------------------------------------------------
    - name: Commit and Push Changes
      if: github.event.action != 'closed'
      run: |
        git add .
        git reset HEAD -- .github/workflows/  # workflow changes are not permitted with default token
        if ! git diff --staged --quiet; then
          git config --global user.name "UltralyticsAssistant"
          git config --global user.email "web@ultralytics.com"
          git commit -m "Auto-format by https://ultralytics.com/actions"
          git push
        else
          echo "No changes to commit"
        fi
      shell: bash
      continue-on-error: false

    # PR Summary -------------------------------------------------------------------------------------------------------
    - name: Summarize PR
      if: inputs.summary == 'true' && (github.event_name == 'pull_request' || github.event_name == 'pull_request_target') && (inputs.event.action == 'opened' || inputs.event.action == 'closed')
      env:
        REPO_NAME: ${{ github.repository }}
        PR_NUMBER: ${{ github.event.pull_request.number }}
        GITHUB_TOKEN: ${{ inputs.token }}
        OPENAI_API_KEY: ${{ inputs.openai_api_key }}
        OPENAI_AZURE_API_KEY: ${{ inputs.openai_azure_api_key }}
        OPENAI_AZURE_ENDPOINT: ${{ inputs.openai_azure_endpoint }}
        OPENAI_MODEL: ${{ inputs.openai_model }}
      run: |
        pip install --no-cache -q openai
        python utils/run_pr_summary.py
      shell: bash
      continue-on-error: true

    # Broken links -----------------------------------------------------------------------------------------------------
    - name: Broken Link Checker
      if: inputs.links == 'true' and github.event.action != 'closed'
      uses: lycheeverse/lychee-action@v1.9.0
      with:
        # Check all markdown and html files in repo. Ignores the following status codes to reduce false positives:
        #   - 403(OpenVINO, "forbidden")
        #   - 429(Instagram, "too many requests")
        #   - 500(Zenodo, "cached")
        #   - 502(Zenodo, "bad gateway")
        #   - 999(LinkedIn, "unknown status code")
        args: |
          --accept 403,429,500,502,999
          --exclude-loopback
          --exclude "https?://(www\.)?(github\.com|linkedin\.com|twitter\.com|instagram\.com|kaggle\.com|fonts\.gstatic\.com|url\.com)"
          --scheme https
          "./**/*.md"
          "./**/*.html"
        token: ${{ inputs.token }}
        output: ../lychee/results.md
        fail: true
      continue-on-error: false<|MERGE_RESOLUTION|>--- conflicted
+++ resolved
@@ -51,11 +51,7 @@
     - name: Print Action Information
       run: |
         echo "github.event_name: ${{ github.event_name }}"  # i.e. "pull_request"
-<<<<<<< HEAD
         echo "github.event.action: ${{ github.event.action }}"  # i.e. "opened" or "closed"
-=======
-        echo "github.event.action: ${{ github.event.action }}"  # i.e. "open" or "close"
->>>>>>> 5b53243e
         echo "github.repository: ${{ github.repository }}"
         echo "github.event.pull_request.number: ${{ github.event.pull_request.number }}"
         echo "github.event.pull_request.head.repo.full_name: ${{ github.event.pull_request.head.repo.full_name }}"
@@ -113,11 +109,7 @@
 
     # Prettier (JavaScript, JSX, Angular, Vue, Flow, TypeScript, CSS, HTML, JSON, GraphQL, Markdown, YAML) -------------
     - name: Run Prettier
-<<<<<<< HEAD
       if: inputs.prettier == 'true' && github.event.action != 'closed'
-=======
-      if: inputs.prettier == 'true'
->>>>>>> 5b53243e
       run: |
         npm install --global prettier
         npx prettier \
